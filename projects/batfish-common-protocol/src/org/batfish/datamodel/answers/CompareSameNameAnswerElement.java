package org.batfish.datamodel.answers;

import java.util.HashMap;
import java.util.HashSet;
import java.util.Map;
import java.util.Set;

<<<<<<< HEAD
import com.fasterxml.jackson.annotation.JsonProperty;
import com.fasterxml.jackson.annotation.JsonProperty.Access;

public class CompareSameNameAnswerElement<T> implements AnswerElement { 
   private final String _hrName;
   private final Map<String, Set<NamedStructureEquivalenceClass<T>>> _sameNamedStructures;
   
   public CompareSameNameAnswerElement(String hrName) {
      _hrName = hrName;
     _sameNamedStructures = new HashMap<String, Set<NamedStructureEquivalenceClass<T>>>();
=======
public class CompareSameNameAnswerElement<T> implements AnswerElement {
   private final String _hrName;
   private final Map<String, Set<NamedStructureEquivalenceClass<T>>> _sameNamedStructures;

   public CompareSameNameAnswerElement(String hrName) {
      _hrName = hrName;
      _sameNamedStructures = new HashMap<String, Set<NamedStructureEquivalenceClass<T>>>();
>>>>>>> 90161ffb
   }

   public void add(String node, String name, T namedStructure) {
      if (!_sameNamedStructures.containsKey(name)) {
<<<<<<< HEAD
         _sameNamedStructures.put(name, new HashSet<NamedStructureEquivalenceClass<T>>());
      }
      Set<NamedStructureEquivalenceClass<T>> equiClasses = _sameNamedStructures.get(name);
      
      for(NamedStructureEquivalenceClass<T> equiClass: equiClasses) {
=======
         _sameNamedStructures.put(name,
               new HashSet<NamedStructureEquivalenceClass<T>>());
      }
      Set<NamedStructureEquivalenceClass<T>> equiClasses = _sameNamedStructures
            .get(name);

      for (NamedStructureEquivalenceClass<T> equiClass : equiClasses) {
>>>>>>> 90161ffb
         if (equiClass.CompareStructure(namedStructure)) {
            equiClass.addNode(node);
            return;
         }
      }
<<<<<<< HEAD
      equiClasses.add(new NamedStructureEquivalenceClass<T>(node, namedStructure));
   }
   
   public String gethrName()
   {
      return _hrName;
   }
   
   public Map<String, Set<NamedStructureEquivalenceClass<T>>> getSameNamedStructures()
   {
=======
      equiClasses.add(new NamedStructureEquivalenceClass<T>(node,
            namedStructure));
   }

   public String gethrName() {
      return _hrName;
   }

   public Map<String, Set<NamedStructureEquivalenceClass<T>>> getSameNamedStructures() {
>>>>>>> 90161ffb
      return _sameNamedStructures;
   }
}<|MERGE_RESOLUTION|>--- conflicted
+++ resolved
@@ -5,18 +5,6 @@
 import java.util.Map;
 import java.util.Set;
 
-<<<<<<< HEAD
-import com.fasterxml.jackson.annotation.JsonProperty;
-import com.fasterxml.jackson.annotation.JsonProperty.Access;
-
-public class CompareSameNameAnswerElement<T> implements AnswerElement { 
-   private final String _hrName;
-   private final Map<String, Set<NamedStructureEquivalenceClass<T>>> _sameNamedStructures;
-   
-   public CompareSameNameAnswerElement(String hrName) {
-      _hrName = hrName;
-     _sameNamedStructures = new HashMap<String, Set<NamedStructureEquivalenceClass<T>>>();
-=======
 public class CompareSameNameAnswerElement<T> implements AnswerElement {
    private final String _hrName;
    private final Map<String, Set<NamedStructureEquivalenceClass<T>>> _sameNamedStructures;
@@ -24,18 +12,10 @@
    public CompareSameNameAnswerElement(String hrName) {
       _hrName = hrName;
       _sameNamedStructures = new HashMap<String, Set<NamedStructureEquivalenceClass<T>>>();
->>>>>>> 90161ffb
    }
 
    public void add(String node, String name, T namedStructure) {
       if (!_sameNamedStructures.containsKey(name)) {
-<<<<<<< HEAD
-         _sameNamedStructures.put(name, new HashSet<NamedStructureEquivalenceClass<T>>());
-      }
-      Set<NamedStructureEquivalenceClass<T>> equiClasses = _sameNamedStructures.get(name);
-      
-      for(NamedStructureEquivalenceClass<T> equiClass: equiClasses) {
-=======
          _sameNamedStructures.put(name,
                new HashSet<NamedStructureEquivalenceClass<T>>());
       }
@@ -43,24 +23,11 @@
             .get(name);
 
       for (NamedStructureEquivalenceClass<T> equiClass : equiClasses) {
->>>>>>> 90161ffb
          if (equiClass.CompareStructure(namedStructure)) {
             equiClass.addNode(node);
             return;
          }
       }
-<<<<<<< HEAD
-      equiClasses.add(new NamedStructureEquivalenceClass<T>(node, namedStructure));
-   }
-   
-   public String gethrName()
-   {
-      return _hrName;
-   }
-   
-   public Map<String, Set<NamedStructureEquivalenceClass<T>>> getSameNamedStructures()
-   {
-=======
       equiClasses.add(new NamedStructureEquivalenceClass<T>(node,
             namedStructure));
    }
@@ -70,7 +37,6 @@
    }
 
    public Map<String, Set<NamedStructureEquivalenceClass<T>>> getSameNamedStructures() {
->>>>>>> 90161ffb
       return _sameNamedStructures;
    }
 }