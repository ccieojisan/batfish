package org.batfish.datamodel;

import com.fasterxml.jackson.annotation.JsonCreator;
import com.fasterxml.jackson.annotation.JsonIgnore;
import com.fasterxml.jackson.annotation.JsonProperty;
import com.fasterxml.jackson.annotation.JsonPropertyDescription;
import com.google.common.collect.ImmutableList;
import com.google.common.collect.ImmutableMap;
import com.google.common.collect.ImmutableSet;
import com.google.common.collect.ImmutableSortedMap;
import com.google.common.collect.ImmutableSortedSet;
import java.io.Serializable;
import java.util.Arrays;
import java.util.Collection;
import java.util.List;
import java.util.Map;
import java.util.Objects;
import java.util.Set;
import java.util.SortedMap;
import java.util.SortedSet;
import java.util.TreeMap;
import javax.annotation.Nonnull;
import javax.annotation.Nullable;
import javax.annotation.ParametersAreNonnullByDefault;
import org.batfish.common.BatfishException;
import org.batfish.common.util.ComparableStructure;
import org.batfish.datamodel.NetworkFactory.NetworkFactoryBuilder;
import org.batfish.datamodel.eigrp.EigrpInterfaceSettings;
import org.batfish.datamodel.hsrp.HsrpGroup;
import org.batfish.datamodel.isis.IsisInterfaceMode;
import org.batfish.datamodel.isis.IsisInterfaceSettings;
import org.batfish.datamodel.ospf.OspfArea;
import org.batfish.datamodel.ospf.OspfProcess;
import org.batfish.datamodel.routing_policy.RoutingPolicy;
import org.batfish.datamodel.transformation.Transformation;

public final class Interface extends ComparableStructure<String> {

  public static class Builder extends NetworkFactoryBuilder<Interface> {

    private boolean _active;

    private InterfaceAddress _address;

    @Nullable private Double _bandwidth;

    private boolean _blacklisted;

    private SortedSet<String> _declaredNames;

<<<<<<< HEAD
    @Nullable private TransformationList _egressNats;
=======
    @Nonnull private Set<Dependency> _dependencies = ImmutableSet.of();

    private List<DestinationNat> _destinationNats;
>>>>>>> 757250f2

    @Nullable private EigrpInterfaceSettings _eigrp;

    private Map<Integer, HsrpGroup> _hsrpGroups;

    private String _hsrpVersion;

    private IpAccessList _incomingFilter;

    @Nullable private TransformationList _ingressNats;

    private IsisInterfaceSettings _isis;

    private String _name;

    private OspfArea _ospfArea;

    private Integer _ospfCost;

    private boolean _ospfEnabled;

    private boolean _ospfPassive;

    private boolean _ospfPointToPoint;

    private IpAccessList _outgoingFilter;

    private Configuration _owner;

    private boolean _proxyArp;

    private IpAccessList _preSourceNatOutgoingFilter;

    private Set<InterfaceAddress> _secondaryAddresses;

    private SortedSet<Ip> _additionalArpIps;

    private Vrf _vrf;

    private SortedMap<Integer, VrrpGroup> _vrrpGroups;

    Builder(NetworkFactory networkFactory) {
      super(networkFactory, Interface.class);
      _active = true;
      _additionalArpIps = ImmutableSortedSet.of();
      _declaredNames = ImmutableSortedSet.of();
      _destinationNats = ImmutableList.of();
      _hsrpGroups = ImmutableMap.of();
      _secondaryAddresses = ImmutableSet.of();
      _vrrpGroups = ImmutableSortedMap.of();
    }

    @Override
    public Interface build() {
      String name = _name != null ? _name : generateName();
      Interface iface = new Interface(name, _owner);
      ImmutableSet.Builder<InterfaceAddress> allAddresses = ImmutableSet.builder();
      iface.setActive(_active);
      if (_address != null) {
        iface.setAddress(_address);
        allAddresses.add(_address);
      }
      iface.setAdditionalArpIps(_additionalArpIps);
      iface.setAllAddresses(allAddresses.addAll(_secondaryAddresses).build());
      iface.setBandwidth(_bandwidth);
      iface.setBlacklisted(_blacklisted);
      iface.setDeclaredNames(_declaredNames);
<<<<<<< HEAD
      iface.setEgressNats(_egressNats);
=======
      iface.setDependencies(_dependencies);
      iface.setDestinationNats(_destinationNats);
>>>>>>> 757250f2
      iface.setEigrp(_eigrp);
      iface.setHsrpGroups(_hsrpGroups);
      iface.setHsrpVersion(_hsrpVersion);
      iface.setIncomingFilter(_incomingFilter);
      iface.setIngressNats(_ingressNats);
      iface.setIsis(_isis);
      iface.setOspfArea(_ospfArea);
      if (_ospfArea != null) {
        _ospfArea.addInterface(name);
        iface.setOspfAreaName(_ospfArea.getAreaNumber());
      }
      iface.setOspfCost(_ospfCost);
      iface.setOspfEnabled(_ospfEnabled);
      iface.setOspfPassive(_ospfPassive);
      iface.setOspfPointToPoint(_ospfPointToPoint);
      iface.setOutgoingFilter(_outgoingFilter);
      iface.setOwner(_owner);
      if (_owner != null) {
        _owner.getAllInterfaces().put(name, iface);
      }
      iface.setPreSourceNatOutgoingFilter(_preSourceNatOutgoingFilter);
      iface.setProxyArp(_proxyArp);
      iface.setVrf(_vrf);
      if (_vrf != null) {
        _vrf.getInterfaces().put(name, iface);
        OspfProcess proc = _vrf.getOspfProcess();
        if (proc != null && _active) {
          iface.setOspfCost(proc.computeInterfaceCost(iface));
        }
      }
      iface.setVrrpGroups(_vrrpGroups);
      return iface;
    }

    public Builder setActive(boolean active) {
      _active = active;
      return this;
    }

    public Builder setAdditionalArpIps(Iterable<Ip> additionalArpIps) {
      _additionalArpIps = ImmutableSortedSet.copyOf(additionalArpIps);
      return this;
    }

    /**
     * Set the primary address of the interface. <br>
     * The {@link Interface#getAllAddresses()} method of the built {@link Interface} will return a
     * set containing the primary address and secondary addresses. <br>
     * The node will accept traffic whose destination IP belongs is among any of the addresses of
     * any of the interfaces. The primary address is the one used by default as the source IP for
     * traffic sent out the interface. A secondary address is another address potentially associated
     * with a different subnet living on the interface. The interface will reply to ARP for the
     * primary or any secondary IP.
     */
    public Builder setAddress(InterfaceAddress address) {
      _address = address;
      return this;
    }

    /**
     * Set the primary address and secondary addresses of the interface. <br>
     * The {@link Interface#getAllAddresses()} method of the built {@link Interface} will return a
     * set containing the primary address and secondary addresses.<br>
     * The node will accept traffic whose destination IP is among any of the addresses of any of the
     * interfaces. The primary address is the one used by default as the source IP for traffic sent
     * out the interface. A secondary address is another address potentially associated with a
     * different subnet living on the interface. The interface will reply to ARP for the primary or
     * any secondary IP.
     */
    public Builder setAddresses(
        InterfaceAddress primaryAddress, InterfaceAddress... secondaryAddresses) {
      return setAddresses(primaryAddress, Arrays.asList(secondaryAddresses));
    }

    /**
     * Set the primary address and secondary addresses of the interface. <br>
     * The {@link Interface#getAllAddresses()} method of the built {@link Interface} will return a
     * set containing the primary address and secondary addresses.<br>
     * The node will accept traffic whose destination IP belongs is among any of the addresses of
     * any of the interfaces. The primary address is the one used by default as the source IP for
     * traffic sent out the interface. A secondary address is another address potentially associated
     * with a different subnet living on the interface. The interface will reply to ARP for the
     * primary or any secondary IP.
     */
    public Builder setAddresses(
        InterfaceAddress primaryAddress, Iterable<InterfaceAddress> secondaryAddresses) {
      _address = primaryAddress;
      _secondaryAddresses = ImmutableSet.copyOf(secondaryAddresses);
      return this;
    }

    public Builder setBandwidth(@Nullable Double bandwidth) {
      _bandwidth = bandwidth;
      return this;
    }

    public Builder setBlacklisted(boolean blacklisted) {
      _blacklisted = blacklisted;
      return this;
    }

    public Builder setDeclaredNames(Iterable<String> declaredNames) {
      _declaredNames = ImmutableSortedSet.copyOf(declaredNames);
      return this;
    }

<<<<<<< HEAD
    public Builder setEgressNats(TransformationList egressNats) {
      _egressNats = egressNats;
      return this;
    }

    public Builder setEgressNats(List<Transformation> egressNats) {
      _egressNats = new TransformationList(egressNats);
=======
    public Builder setDependencies(@Nonnull Iterable<Dependency> dependencies) {
      _dependencies = ImmutableSet.copyOf(dependencies);
      return this;
    }

    public Builder setDestinationNats(Iterable<DestinationNat> destinationNats) {
      _destinationNats = ImmutableList.copyOf(destinationNats);
>>>>>>> 757250f2
      return this;
    }

    public Builder setEigrp(@Nullable EigrpInterfaceSettings eigrp) {
      _eigrp = eigrp;
      return this;
    }

    public @Nonnull Builder setHsrpGroups(@Nonnull Map<Integer, HsrpGroup> hsrpGroups) {
      _hsrpGroups = ImmutableMap.copyOf(hsrpGroups);
      return this;
    }

    public @Nonnull Builder setHsrpVersion(@Nullable String hsrpVersion) {
      _hsrpVersion = hsrpVersion;
      return this;
    }

    public Builder setIncomingFilter(IpAccessList incomingFilter) {
      _incomingFilter = incomingFilter;
      return this;
    }

    public Builder setIngressNats(List<Transformation> ingressNats) {
      _ingressNats = new TransformationList(ingressNats);
      return this;
    }

    public Builder setIsis(IsisInterfaceSettings isis) {
      _isis = isis;
      return this;
    }

    public Builder setName(String name) {
      _name = name;
      return this;
    }

    public Builder setOspfArea(OspfArea ospfArea) {
      _ospfArea = ospfArea;
      return this;
    }

    public Builder setOspfCost(Integer ospfCost) {
      _ospfCost = ospfCost;
      return this;
    }

    public Builder setOspfEnabled(boolean ospfEnabled) {
      _ospfEnabled = ospfEnabled;
      return this;
    }

    public Builder setOspfPassive(boolean ospfPassive) {
      _ospfPassive = ospfPassive;
      return this;
    }

    public Builder setOspfPointToPoint(boolean ospfPointToPoint) {
      _ospfPointToPoint = ospfPointToPoint;
      return this;
    }

    public Builder setOutgoingFilter(IpAccessList outgoingFilter) {
      _outgoingFilter = outgoingFilter;
      return this;
    }

    public Builder setOwner(Configuration owner) {
      _owner = owner;
      return this;
    }

    public Builder setPreSourceNatOutgoingFilter(IpAccessList preSourceNatOutgoingFilter) {
      _preSourceNatOutgoingFilter = preSourceNatOutgoingFilter;
      return this;
    }

    public Builder setProxyArp(boolean proxyArp) {
      _proxyArp = proxyArp;
      return this;
    }

    /**
     * Set the secondary addresses of the interface. <br>
     * The {@link Interface#getAllAddresses()} method of the built {@link Interface} will return a
     * set containing the primary address and secondary addresses.<br>
     * The node will accept traffic whose destination IP belongs is among any of the addresses of
     * any of the interfaces. The primary address is the one used by default as the source IP for
     * traffic sent out the interface. A secondary address is another address potentially associated
     * with a different subnet living on the interface. The interface will reply to ARP for the
     * primary or any secondary IP.
     */
    public Builder setSecondaryAddresses(Iterable<InterfaceAddress> secondaryAddresses) {
      _secondaryAddresses = ImmutableSet.copyOf(secondaryAddresses);
      return this;
    }

    public Builder setVrf(Vrf vrf) {
      _vrf = vrf;
      return this;
    }

    public Builder setVrrpGroups(SortedMap<Integer, VrrpGroup> vrrpGroups) {
      _vrrpGroups = ImmutableSortedMap.copyOf(vrrpGroups);
      return this;
    }
  }

  /** Type of interface dependency. Informs failure analysis and bandwidth computation */
  public enum DependencyType {
    /** Aggregate dependency, part of one-to-many dependencies */
    AGGREGATE,
    /** A bind dependency, one-to-one, required for fate sharing */
    BIND
  }

  /**
   * Represents a directional dependency between two interfaces. Owner of this object <b>depends
   * on</b> the interface name described by this object.
   */
  @ParametersAreNonnullByDefault
  public static final class Dependency implements Serializable {
    @Nonnull private final String _interfaceName;
    @Nonnull private final DependencyType _type;
    private static final long serialVersionUID = 1L;

    public Dependency(String interfaceName, DependencyType type) {
      _interfaceName = interfaceName;
      _type = type;
    }

    @Nonnull
    public String getInterfaceName() {
      return _interfaceName;
    }

    @Nonnull
    public DependencyType getType() {
      return _type;
    }

    @Override
    public boolean equals(Object o) {
      if (this == o) {
        return true;
      }
      if (!(o instanceof Dependency)) {
        return false;
      }
      Dependency that = (Dependency) o;
      return Objects.equals(_interfaceName, that._interfaceName) && _type == that._type;
    }

    @Override
    public int hashCode() {
      return Objects.hash(_interfaceName, _type.ordinal());
    }
  }

  private static final int DEFAULT_MTU = 1500;

  public static final String NULL_INTERFACE_NAME = "null_interface";

  public static final String UNSET_LOCAL_INTERFACE = "unset_local_interface";

  public static final String INVALID_LOCAL_INTERFACE = "invalid_local_interface";

  private static final String PROP_ACCESS_VLAN = "accessVlan";

  private static final String PROP_ACTIVE = "active";

  private static final String PROP_ADDITIONAL_ARP_IPS = "additionalArpIps";

  private static final String PROP_ALL_PREFIXES = "allPrefixes";

  private static final String PROP_ALLOWED_VLANS = "allowedVlans";

  private static final String PROP_AUTOSTATE = "autostate";

  private static final String PROP_BANDWIDTH = "bandwidth";

  private static final String PROP_CHANNEL_GROUP = "channelGroup";

  private static final String PROP_CHANNEL_GROUP_MEMBERS = "channelGroupMembers";

  private static final String PROP_CRYPTO_MAP = "cryptoMap";

  private static final String PROP_DECLARED_NAMES = "declaredNames";

  private static final String PROP_DESCRIPTION = "description";

  private static final String PROP_DESTINATION_NATS = "destinationNats";

  private static final String PROP_DHCP_RELAY_ADDRESSES = "dhcpRelayAddresses";

  private static final String PROP_EGRESS_NATS = "egressNats";

  private static final String PROP_EIGRP = "eigrp";

  private static final String PROP_HSRP_GROUPS = "hsrpGroups";

  private static final String PROP_HSRP_VERSION = "hsrpVersion";

  private static final String PROP_INBOUND_FILTER = "inboundFilter";

  private static final String PROP_INCOMING_FILTER = "incomingFilter";

  private static final String PROP_INGRESS_NATS = "ingressNats";

  private static final String PROP_INTERFACE_TYPE = "type";

  private static final String PROP_ISIS = "isis";

  private static final String PROP_ISIS_COST = "isisCost";

  private static final String PROP_ISIS_L1_INTERFACE_MODE = "isisL1InterfaceMode";

  private static final String PROP_ISIS_L2_INTERFACE_MODE = "isisL2InterfaceMode";

  private static final String PROP_MTU = "mtu";

  private static final String PROP_NATIVE_VLAN = "nativeVlan";

  private static final String PROP_OSPF_AREA = "ospfArea";

  private static final String PROP_OSPF_COST = "ospfCost";

  private static final String PROP_OSPF_DEAD_INTERVAL = "ospfDeadInterval";

  private static final String PROP_OSPF_ENABLED = "ospfEnabled";

  private static final String PROP_OSPF_HELLO_MULTIPLIER = "ospfHelloMultiplier";

  private static final String PROP_OSPF_PASSIVE = "ospfPassive";

  private static final String PROP_OSPF_POINT_TO_POINT = "ospfPointToPoint";

  private static final String PROP_OUTGOING_FILTER = "outgoingFilter";

  private static final String PROP_PREFIX = "prefix";

  private static final String PROP_PRESOUNRCENAT_OUTGOING_FILTER = "preSourceNatOutgoingFilter";

  private static final String PROP_PROXY_ARP = "proxyArp";

  private static final String PROP_RIP_ENABLED = "ripEnabled";

  private static final String PROP_RIP_PASSIVE = "ripPassive";

  private static final String PROP_ROUTING_POLICY = "routingPolicy";

  private static final String PROP_SPANNING_TREE_PORTFAST = "spanningTreePortfast";

  private static final String PROP_SWITCHPORT = "switchport";

  private static final String PROP_SWITCHPORT_MODE = "switchportMode";

  private static final String PROP_SWITCHPORT_TRUNK_ENCAPSULATION = "switchportTrunkEncapsulation";

  private static final String PROP_VLAN = "vlan";

  private static final String PROP_VRF = "vrf";

  private static final String PROP_VRRP_GROUPS = "vrrpGroups";

  private static final String PROP_ZONE = "zone";

  private static final long serialVersionUID = 1L;

  public static Builder builder() {
    return new Builder(null);
  }

  private static InterfaceType computeAosInteraceType(String name) {
    if (name.startsWith("vlan")) {
      return InterfaceType.VLAN;
    } else if (name.startsWith("loopback")) {
      return InterfaceType.LOOPBACK;
    } else {
      return InterfaceType.PHYSICAL;
    }
  }

  private static InterfaceType computeAwsInterfaceType(String name) {
    if (name.startsWith("v")) {
      return InterfaceType.VPN;
    } else {
      return InterfaceType.PHYSICAL;
    }
  }

  private static InterfaceType computeCiscoInterfaceType(String name) {
    if (name.startsWith("Async")) {
      return InterfaceType.PHYSICAL;
    } else if (name.startsWith("ATM")) {
      return InterfaceType.PHYSICAL;
    } else if (name.startsWith("Bundle-Ethernet")) {
      return InterfaceType.AGGREGATED;
    } else if (name.startsWith("cmp-mgmt")) {
      return InterfaceType.PHYSICAL;
    } else if (name.startsWith("Crypto-Engine")) {
      return InterfaceType.VPN; // IPSec VPN
    } else if (name.startsWith("Dialer")) {
      return InterfaceType.PHYSICAL;
    } else if (name.startsWith("Dot11Radio")) {
      return InterfaceType.PHYSICAL;
    } else if (name.startsWith("Embedded-Service-Engine")) {
      return InterfaceType.PHYSICAL;
    } else if (name.startsWith("Ethernet")) {
      return InterfaceType.PHYSICAL;
    } else if (name.startsWith("FastEthernet")) {
      return InterfaceType.PHYSICAL;
    } else if (name.startsWith("FortyGigabitEthernet")) {
      return InterfaceType.PHYSICAL;
    } else if (name.startsWith("GigabitEthernet")) {
      return InterfaceType.PHYSICAL;
    } else if (name.startsWith("GMPLS")) {
      return InterfaceType.PHYSICAL;
    } else if (name.startsWith("HundredGigabitEthernet")) {
      return InterfaceType.PHYSICAL;
    } else if (name.startsWith("Group-Async")) {
      return InterfaceType.PHYSICAL;
    } else if (name.startsWith("Loopback")) {
      return InterfaceType.LOOPBACK;
    } else if (name.startsWith("Management")) {
      return InterfaceType.PHYSICAL;
    } else if (name.startsWith("mgmt")) {
      return InterfaceType.PHYSICAL;
    } else if (name.startsWith("MgmtEth")) {
      return InterfaceType.PHYSICAL;
    } else if (name.startsWith("Null")) {
      return InterfaceType.NULL;
    } else if (name.startsWith("nve")) {
      return InterfaceType.VLAN;
    } else if (name.startsWith("Port-Channel")) {
      return InterfaceType.AGGREGATED;
    } else if (name.startsWith("POS")) {
      return InterfaceType.PHYSICAL;
    } else if (name.startsWith("Serial")) {
      return InterfaceType.PHYSICAL;
    } else if (name.startsWith("TenGigabitEthernet")) {
      return InterfaceType.PHYSICAL;
    } else if (name.startsWith("Tunnel")) {
      return InterfaceType.TUNNEL;
    } else if (name.startsWith("tunnel-ip")) {
      return InterfaceType.TUNNEL;
    } else if (name.startsWith("tunnel-te")) {
      return InterfaceType.TUNNEL;
    } else if (name.startsWith("Vlan")) {
      return InterfaceType.VLAN;
    } else if (name.startsWith("Vxlan")) {
      return InterfaceType.TUNNEL;
    } else {
      return InterfaceType.UNKNOWN;
    }
  }

  private static InterfaceType computeHostInterfaceType(String name) {
    if (name.startsWith("lo")) {
      return InterfaceType.LOOPBACK;
    } else {
      return InterfaceType.PHYSICAL;
    }
  }

  public static InterfaceType computeInterfaceType(String name, ConfigurationFormat format) {
    switch (format) {
      case ALCATEL_AOS:
        return computeAosInteraceType(name);

      case AWS:
        return computeAwsInterfaceType(name);

      case ARISTA:
      case ARUBAOS:
      case CADANT:
      case CISCO_ASA:
      case CISCO_IOS:
      case CISCO_IOS_XR:
      case CISCO_NX:
      case FOUNDRY:
        return computeCiscoInterfaceType(name);

      case FLAT_JUNIPER:
      case JUNIPER:
      case JUNIPER_SWITCH:
        return computeJuniperInterfaceType(name);

      case VYOS:
      case FLAT_VYOS:
        return computeVyosInterfaceType(name);

      case HOST:
        return computeHostInterfaceType(name);

      case MRV:
        // TODO: find out if other interface types are possible
        return InterfaceType.PHYSICAL;

      case EMPTY:
      case MSS:
      case IPTABLES:
      case UNKNOWN:
      case VXWORKS:
        // $CASES-OMITTED$
      default:
        throw new BatfishException(
            "Cannot compute interface type for unsupported configuration format: " + format);
    }
  }

  private static InterfaceType computeJuniperInterfaceType(String name) {
    if (name.startsWith("st")) {
      return InterfaceType.VPN;
    } else if (name.startsWith("reth")) {
      return InterfaceType.REDUNDANT;
    } else if (name.startsWith("ae")) {
      return InterfaceType.AGGREGATED;
    } else if (name.startsWith("lo")) {
      return InterfaceType.LOOPBACK;
    } else if (name.contains(".")) {
      return InterfaceType.LOGICAL;
    } else {
      return InterfaceType.PHYSICAL;
    }
  }

  private static InterfaceType computeVyosInterfaceType(String name) {
    if (name.startsWith("vti")) {
      return InterfaceType.VPN;
    } else if (name.startsWith("lo")) {
      return InterfaceType.LOOPBACK;
    } else {
      return InterfaceType.PHYSICAL;
    }
  }

  private int _accessVlan;

  private boolean _active;

  private SortedSet<Ip> _additionalArpIps;

  private IntegerSpace _allowedVlans;

  private SortedSet<InterfaceAddress> _allAddresses;

  private boolean _autoState;

  @Nullable private Double _bandwidth;

  private transient boolean _blacklisted;

  private String _channelGroup;

  private SortedSet<String> _channelGroupMembers;

  private String _cryptoMap;

  private SortedSet<String> _declaredNames;

  /** Set of interface dependencies required for this interface to active */
  @Nonnull private Set<Dependency> _dependencies;

  private String _description;

  private List<Ip> _dhcpRelayAddresses;

<<<<<<< HEAD
  @Nullable private TransformationList _egressNats;
=======
  private List<DestinationNat> _destinationNats;
>>>>>>> 757250f2

  @Nullable private EigrpInterfaceSettings _eigrp;

  private Map<Integer, HsrpGroup> _hsrpGroups;

  private IpAccessList _inboundFilter;

  private transient String _inboundFilterName;

  private IpAccessList _incomingFilter;

  private transient String _incomingFilterName;

  @Nullable private TransformationList _ingressNats;

  private InterfaceType _interfaceType;

  private IsisInterfaceSettings _isis;

  private int _mtu;

  private int _nativeVlan;

  @Nullable private Long _ospfAreaName;

  private Integer _ospfCost;

  private int _ospfDeadInterval;

  private boolean _ospfEnabled;

  private int _ospfHelloMultiplier;

  private boolean _ospfPassive;

  private boolean _ospfPointToPoint;

  private IpAccessList _outgoingFilter;

  private transient String _outgoingFilterName;

  private Configuration _owner;

  private InterfaceAddress _address;

  private boolean _proxyArp;

  private IpAccessList _preSourceNatOutgoingFilter;

  private transient String _preSourceNatOutgoingFilterName;

  private boolean _ripEnabled;

  private boolean _ripPassive;

  private RoutingPolicy _routingPolicy;

  private transient String _routingPolicyName;

  private boolean _spanningTreePortfast;

  private Boolean _switchport;

  private SwitchportMode _switchportMode;

  private SwitchportEncapsulationType _switchportTrunkEncapsulation;

  private Integer _vlan;

  private Vrf _vrf;

  private transient String _vrfName;

  private SortedMap<Integer, VrrpGroup> _vrrpGroups;

  private String _zoneName;

  private String _hsrpVersion;

  @SuppressWarnings("unused")
  private Interface() {
    this(null, null);
  }

  @JsonCreator
  public Interface(@JsonProperty(PROP_NAME) String name) {
    this(name, null);
  }

  public Interface(String name, Configuration owner) {
    this(name, owner, InterfaceType.UNKNOWN);

    // Determine interface type after setting owner
    _interfaceType =
        ((_key == null) || (_owner == null))
            ? InterfaceType.UNKNOWN
            : computeInterfaceType(_key, _owner.getConfigurationFormat());
  }

  public Interface(String name, Configuration owner, @Nonnull InterfaceType interfaceType) {
    super(name);
    _active = true;
    _autoState = true;
    _allowedVlans = IntegerSpace.EMPTY;
    _allAddresses = ImmutableSortedSet.of();
    _channelGroupMembers = ImmutableSortedSet.of();
    _declaredNames = ImmutableSortedSet.of();
    _dependencies = ImmutableSet.of();
    _destinationNats = ImmutableList.of();
    _dhcpRelayAddresses = ImmutableList.of();
    _hsrpGroups = new TreeMap<>();
    _interfaceType = interfaceType;
    _mtu = DEFAULT_MTU;
    _nativeVlan = 1;
    _owner = owner;
    _switchportMode = SwitchportMode.NONE;
    _switchportTrunkEncapsulation = SwitchportEncapsulationType.DOT1Q;
    _vrfName = Configuration.DEFAULT_VRF_NAME;
    _vrrpGroups = new TreeMap<>();
  }

  public void addAllowedRanges(List<SubRange> ranges) {
    IntegerSpace.Builder b = IntegerSpace.builder().including(_allowedVlans);
    ranges.forEach(b::including);
    _allowedVlans = b.build();
  }

  @Override
  public boolean equals(Object o) {
    if (o == this) {
      return true;
    } else if (!(o instanceof Interface)) {
      return false;
    }
    Interface other = (Interface) o;
    if (_accessVlan != other._accessVlan) {
      return false;
    }
    if (_active != other._active) {
      return false;
    }
    if (!Objects.equals(_address, other._address)) {
      return false;
    }
    if (!Objects.equals(_allowedVlans, other._allowedVlans)) {
      return false;
    }
    if (!Objects.equals(_allAddresses, other._allAddresses)) {
      return false;
    }
    if (_autoState != other._autoState) {
      return false;
    }
    if (!Objects.equals(_bandwidth, other._bandwidth)) {
      return false;
    }
    if (!Objects.equals(_cryptoMap, other._cryptoMap)) {
      return false;
    }
    // we check ACLs for name match only -- full ACL diff can be done
    // elsewhere.
    if (!IpAccessList.bothNullOrSameName(this.getInboundFilter(), other.getInboundFilter())) {
      return false;
    }
    if (!IpAccessList.bothNullOrSameName(this.getIncomingFilter(), other.getIncomingFilter())) {
      return false;
    }
    if (this._interfaceType != other._interfaceType) {
      return false;
    }
    if (!Objects.equals(_key, other._key)) {
      return false;
    }

    if (!Objects.equals(_eigrp, other._eigrp)) {
      return false;
    }

    // TODO: check ISIS settings for equality.
    if (_mtu != other._mtu) {
      return false;
    }
    if (_nativeVlan != other._nativeVlan) {
      return false;
    }
    // TODO: check OSPF settings for equality.
    if (!IpAccessList.bothNullOrSameName(this._outgoingFilter, other._outgoingFilter)) {
      return false;
    }
    if (!_proxyArp == other._proxyArp) {
      return false;
    }
    if (!Objects.equals(this._routingPolicy, other._routingPolicy)) {
      return false;
    }
    if (!Objects.equals(this._switchportMode, other._switchportMode)) {
      return false;
    }
    if (!Objects.equals(this._zoneName, other._zoneName)) {
      return false;
    }
    if (!IpAccessList.bothNullOrSameName(
        this._preSourceNatOutgoingFilter, other._preSourceNatOutgoingFilter)) {
      return false;
    }
    return true;
  }

  @JsonProperty(PROP_ACCESS_VLAN)
  @JsonPropertyDescription("Number of access VLAN when switchport mode is ACCESS")
  public int getAccessVlan() {
    return _accessVlan;
  }

  @JsonProperty(PROP_ACTIVE)
  @JsonPropertyDescription(
      "Whether this interface is administratively active (true) or disabled (false)")
  public boolean getActive() {
    return _active;
  }

  @JsonProperty(PROP_ADDITIONAL_ARP_IPS)
  public SortedSet<Ip> getAdditionalArpIps() {
    return _additionalArpIps;
  }

  @JsonProperty(PROP_ALLOWED_VLANS)
  @JsonPropertyDescription("Ranges of allowed VLANs when switchport mode is TRUNK")
  public IntegerSpace getAllowedVlans() {
    return _allowedVlans;
  }

  @JsonProperty(PROP_ALL_PREFIXES)
  @JsonPropertyDescription("All IPV4 address/network assignments on this interface")
  public Set<InterfaceAddress> getAllAddresses() {
    return _allAddresses;
  }

  @JsonProperty(PROP_AUTOSTATE)
  @JsonPropertyDescription(
      "Whether this VLAN interface's operational status is dependent on corresponding member "
          + "switchports")
  public boolean getAutoState() {
    return _autoState;
  }

  @JsonProperty(PROP_BANDWIDTH)
  @JsonPropertyDescription(
      "The nominal bandwidth of this interface in bits/sec for use in protocol cost calculations")
  @Nullable
  public Double getBandwidth() {
    return _bandwidth;
  }

  @JsonIgnore
  public boolean getBlacklisted() {
    return _blacklisted;
  }

  @JsonProperty(PROP_CHANNEL_GROUP)
  public String getChannelGroup() {
    return _channelGroup;
  }

  @JsonProperty(PROP_CHANNEL_GROUP_MEMBERS)
  public SortedSet<String> getChannelGroupMembers() {
    return _channelGroupMembers;
  }

  @JsonProperty(PROP_CRYPTO_MAP)
  public String getCryptoMap() {
    return _cryptoMap;
  }

  @JsonProperty(PROP_DECLARED_NAMES)
  public SortedSet<String> getDeclaredNames() {
    return _declaredNames;
  }

  /** Return the set of interfaces this interface depends on (see {@link Dependency}). */
  @JsonIgnore
  @Nonnull
  public Set<Dependency> getDependencies() {
    return _dependencies;
  }

  @JsonProperty(PROP_DESCRIPTION)
  @JsonPropertyDescription("Description of this interface")
  public String getDescription() {
    return _description;
  }

  @JsonProperty(PROP_DESTINATION_NATS)
  public List<DestinationNat> getDestinationNats() {
    return _destinationNats;
  }

  @JsonProperty(PROP_DHCP_RELAY_ADDRESSES)
  public List<Ip> getDhcpRelayAddresses() {
    return _dhcpRelayAddresses;
  }

  @JsonProperty(PROP_EGRESS_NATS)
  @Nullable
  public TransformationList getEgressNats() {
    return _egressNats;
  }

  @JsonProperty(PROP_EIGRP)
  public @Nullable EigrpInterfaceSettings getEigrp() {
    return _eigrp;
  }

  /** Mapping: hsrpGroupID -&gt; HsrpGroup */
  @JsonProperty(PROP_HSRP_GROUPS)
  public Map<Integer, HsrpGroup> getHsrpGroups() {
    return _hsrpGroups;
  }

  /** Version of the HSRP protocol to use */
  @JsonProperty(PROP_HSRP_VERSION)
  public @Nullable String getHsrpVersion() {
    return _hsrpVersion;
  }

  @JsonIgnore
  public IpAccessList getInboundFilter() {
    return _inboundFilter;
  }

  @JsonProperty(PROP_INBOUND_FILTER)
  @JsonPropertyDescription(
      "The IPV4 access-list used to filter traffic destined for this device on this interface.")
  public String getInboundFilterName() {
    if (_inboundFilter != null) {
      return _inboundFilter.getName();
    } else {
      return _inboundFilterName;
    }
  }

  @JsonIgnore
  public IpAccessList getIncomingFilter() {
    return _incomingFilter;
  }

  @JsonProperty(PROP_INCOMING_FILTER)
  @JsonPropertyDescription(
      "The IPV4 access-list used to filter traffic that arrives on this interface.")
  public String getIncomingFilterName() {
    if (_incomingFilter != null) {
      return _incomingFilter.getName();
    } else {
      return _incomingFilterName;
    }
  }

  @JsonProperty(PROP_INTERFACE_TYPE)
  @JsonPropertyDescription("The type of this interface")
  public InterfaceType getInterfaceType() {
    return _interfaceType;
  }

  @JsonProperty(PROP_INGRESS_NATS)
  @Nullable
  public TransformationList getIngressNats() {
    return _ingressNats;
  }

  @JsonProperty(PROP_ISIS)
  public @Nullable IsisInterfaceSettings getIsis() {
    return _isis;
  }

  @JsonProperty(PROP_ISIS_COST)
  @JsonPropertyDescription("The IS-IS cost of this interface")
  @Deprecated
  public Integer getIsisCost() {
    return null;
  }

  @JsonProperty(PROP_ISIS_L1_INTERFACE_MODE)
  @JsonPropertyDescription(
      "Specifies whether this interface is active, passive, or unconfigured with respect to IS-IS "
          + "level 1")
  @Deprecated
  public IsisInterfaceMode getIsisL1InterfaceMode() {
    return null;
  }

  @JsonProperty(PROP_ISIS_L2_INTERFACE_MODE)
  @JsonPropertyDescription(
      "Specifies whether this interface is active, passive, or unconfigured with respect to IS-IS "
          + "level 2")
  @Deprecated
  public IsisInterfaceMode getIsisL2InterfaceMode() {
    // TODO: deprecate properly
    return null;
  }

  @JsonProperty(PROP_MTU)
  @JsonPropertyDescription("The maximum transmission unit (MTU) of this interface in bytes")
  public int getMtu() {
    return _mtu;
  }

  @JsonProperty(PROP_NATIVE_VLAN)
  @JsonPropertyDescription("The native VLAN of this interface when switchport mode is TRUNK")
  public int getNativeVlan() {
    return _nativeVlan;
  }

  @JsonIgnore
  public OspfArea getOspfArea() {
    if (_ospfAreaName == null || _vrf.getOspfProcess() == null) {
      return null;
    }
    return _vrf.getOspfProcess().getAreas().get(_ospfAreaName);
  }

  @JsonProperty(PROP_OSPF_AREA)
  @JsonPropertyDescription("The OSPF area to which this interface belongs.")
  public Long getOspfAreaName() {
    return _ospfAreaName;
  }

  @JsonProperty(PROP_OSPF_COST)
  @JsonPropertyDescription(
      "The explicit OSPF cost of this interface. If unset, the cost is automatically calculated.")
  public Integer getOspfCost() {
    return _ospfCost;
  }

  @JsonProperty(PROP_OSPF_DEAD_INTERVAL)
  @JsonPropertyDescription("Dead-interval in seconds for OSPF updates")
  public int getOspfDeadInterval() {
    return _ospfDeadInterval;
  }

  @JsonProperty(PROP_OSPF_ENABLED)
  @JsonPropertyDescription(
      "Whether or not OSPF is enabled at all on this interface (either actively or passively)")
  public boolean getOspfEnabled() {
    return _ospfEnabled;
  }

  @JsonProperty(PROP_OSPF_HELLO_MULTIPLIER)
  @JsonPropertyDescription(
      "Number of OSPF packets to send out during dead-interval period for fast OSPF updates")
  public int getOspfHelloMultiplier() {
    return _ospfHelloMultiplier;
  }

  @JsonProperty(PROP_OSPF_PASSIVE)
  @JsonPropertyDescription(
      "Whether or not OSPF is enabled passively on this interface. If passive, this interface is "
          + "included in the OSPF RIB, but no OSPF packets are sent from it.")
  public boolean getOspfPassive() {
    return _ospfPassive;
  }

  @JsonProperty(PROP_OSPF_POINT_TO_POINT)
  public boolean getOspfPointToPoint() {
    return _ospfPointToPoint;
  }

  @JsonIgnore
  public IpAccessList getOutgoingFilter() {
    return _outgoingFilter;
  }

  @JsonProperty(PROP_OUTGOING_FILTER)
  @JsonPropertyDescription(
      "The IPV4 access-list used to filter traffic that is sent out this interface. Stored as @id")
  public String getOutgoingFilterName() {
    if (_outgoingFilter != null) {
      return _outgoingFilter.getName();
    } else {
      return _outgoingFilterName;
    }
  }

  @JsonIgnore
  public Configuration getOwner() {
    return _owner;
  }

  @JsonProperty(PROP_PREFIX)
  @JsonPropertyDescription("The primary IPV4 address/network of this interface")
  public InterfaceAddress getAddress() {
    return _address;
  }

  @JsonIgnore
  public IpAccessList getPreSourceNatOutgoingFilter() {
    return _preSourceNatOutgoingFilter;
  }

  @JsonProperty(PROP_PRESOUNRCENAT_OUTGOING_FILTER)
  @JsonPropertyDescription(
      "The IPV4 access-list used to filter outgoing traffic before applying source NAT.")
  public String getPreSourceNatOutgoingFilterName() {
    if (_preSourceNatOutgoingFilter != null) {
      return _preSourceNatOutgoingFilter.getName();
    } else {
      return _preSourceNatOutgoingFilterName;
    }
  }

  @JsonIgnore
  public @Nullable Prefix getPrimaryNetwork() {
    return _address != null ? _address.getPrefix() : null;
  }

  @JsonPropertyDescription("Whether or not proxy-ARP is enabled on this interface.")
  @JsonProperty(PROP_PROXY_ARP)
  public boolean getProxyArp() {
    return _proxyArp;
  }

  @JsonProperty(PROP_RIP_ENABLED)
  public boolean getRipEnabled() {
    return _ripEnabled;
  }

  @JsonProperty(PROP_RIP_PASSIVE)
  public boolean getRipPassive() {
    return _ripPassive;
  }

  @JsonIgnore
  public RoutingPolicy getRoutingPolicy() {
    return _routingPolicy;
  }

  @JsonProperty(PROP_ROUTING_POLICY)
  @JsonPropertyDescription(
      "The routing policy used on this interface for policy-routing (as opposed to destination-"
          + "routing). Stored as @id")
  public String getRoutingPolicyName() {
    if (_routingPolicy != null) {
      return _routingPolicy.getName();
    } else {
      return _routingPolicyName;
    }
  }

  @JsonProperty(PROP_SPANNING_TREE_PORTFAST)
  @JsonPropertyDescription("Whether or not spanning-tree portfast feature is enabled")
  public boolean getSpanningTreePortfast() {
    return _spanningTreePortfast;
  }

  @JsonProperty(PROP_SWITCHPORT)
  @JsonPropertyDescription(
      "Whether this interface is explicitly set as a switchport. Nothing may be inferred from "
          + "absence of this field.")
  public Boolean getSwitchport() {
    return _switchport;
  }

  @JsonProperty(PROP_SWITCHPORT_MODE)
  @JsonPropertyDescription("The switchport mode (if any) of this interface")
  public SwitchportMode getSwitchportMode() {
    return _switchportMode;
  }

  @JsonProperty(PROP_SWITCHPORT_TRUNK_ENCAPSULATION)
  @JsonPropertyDescription(
      "The switchport trunk encapsulation type of this interface. Only relevant when switchport "
          + "mode is TRUNK")
  public SwitchportEncapsulationType getSwitchportTrunkEncapsulation() {
    return _switchportTrunkEncapsulation;
  }

  @JsonProperty(PROP_VLAN)
  public @Nullable Integer getVlan() {
    return _vlan;
  }

  @JsonIgnore
  public Vrf getVrf() {
    return _vrf;
  }

  @JsonProperty(PROP_VRF)
  @JsonPropertyDescription("The name of the VRF to which this interface belongs")
  public String getVrfName() {
    if (_vrf != null) {
      return _vrf.getName();
    } else {
      return _vrfName;
    }
  }

  @JsonProperty(PROP_VRRP_GROUPS)
  public SortedMap<Integer, VrrpGroup> getVrrpGroups() {
    return _vrrpGroups;
  }

  @JsonProperty(PROP_ZONE)
  @JsonPropertyDescription("The firewall zone to which this interface belongs.")
  public String getZoneName() {
    return _zoneName;
  }

  public boolean isLoopback(ConfigurationFormat vendor) {
    String name = _key.toLowerCase();
    if (vendor == ConfigurationFormat.JUNIPER || vendor == ConfigurationFormat.FLAT_JUNIPER) {
      if (!name.contains(".")) {
        return false;
      }
    } else if (name.contains("longreach")) {
      return false;
    }
    return name.startsWith("lo");
  }

  @JsonProperty(PROP_ACCESS_VLAN)
  public void setAccessVlan(int vlan) {
    _accessVlan = vlan;
  }

  @JsonProperty(PROP_ACTIVE)
  public void setActive(boolean active) {
    _active = active;
  }

  @JsonProperty(PROP_ADDITIONAL_ARP_IPS)
  public void setAdditionalArpIps(Iterable<Ip> additionalArpIps) {
    _additionalArpIps = ImmutableSortedSet.copyOf(additionalArpIps);
  }

  @JsonProperty(PROP_ALLOWED_VLANS)
  public void setAllowedVlans(IntegerSpace allowedVlans) {
    _allowedVlans = allowedVlans;
  }

  @JsonProperty(PROP_ALL_PREFIXES)
  public void setAllAddresses(Iterable<InterfaceAddress> allAddresses) {
    _allAddresses = ImmutableSortedSet.copyOf(allAddresses);
  }

  @JsonProperty(PROP_AUTOSTATE)
  public void setAutoState(boolean autoState) {
    _autoState = autoState;
  }

  @JsonProperty(PROP_BANDWIDTH)
  public void setBandwidth(@Nullable Double bandwidth) {
    _bandwidth = bandwidth;
  }

  @JsonIgnore
  public void setBlacklisted(boolean blacklisted) {
    _blacklisted = blacklisted;
  }

  @JsonProperty(PROP_CHANNEL_GROUP)
  public void setChannelGroup(String channelGroup) {
    _channelGroup = channelGroup;
  }

  @JsonProperty(PROP_CHANNEL_GROUP_MEMBERS)
  public void setChannelGroupMembers(Iterable<String> channelGroupMembers) {
    _channelGroupMembers = ImmutableSortedSet.copyOf(channelGroupMembers);
  }

  @JsonProperty(PROP_CRYPTO_MAP)
  public void setCryptoMap(String cryptoMap) {
    _cryptoMap = cryptoMap;
  }

  @JsonProperty(PROP_DECLARED_NAMES)
  public void setDeclaredNames(SortedSet<String> declaredNames) {
    _declaredNames = ImmutableSortedSet.copyOf(declaredNames);
  }

  /** Set (overwrite) all dependencies for this interface */
  @JsonIgnore
  public void setDependencies(@Nonnull Collection<Dependency> dependencies) {
    _dependencies = ImmutableSet.copyOf(dependencies);
  }

  /** Add an interface dependency to this interface */
  public void addDependency(@Nonnull Dependency dependency) {
    _dependencies =
        ImmutableSet.<Dependency>builder().addAll(_dependencies).add(dependency).build();
  }

  @JsonProperty(PROP_DESCRIPTION)
  public void setDescription(String description) {
    _description = description;
  }

  @JsonProperty(PROP_DESTINATION_NATS)
  public void setDestinationNats(List<DestinationNat> destinationNats) {
    _destinationNats = ImmutableList.copyOf(destinationNats);
  }

  @JsonProperty(PROP_DHCP_RELAY_ADDRESSES)
  public void setDhcpRelayAddresses(List<Ip> dhcpRelayAddresses) {
    _dhcpRelayAddresses = ImmutableList.copyOf(dhcpRelayAddresses);
  }

  @JsonProperty(PROP_EGRESS_NATS)
  public void setEgressNats(@Nullable TransformationList egressNats) {
    _egressNats = egressNats;
  }

  @JsonProperty(PROP_EIGRP)
  public void setEigrp(@Nullable EigrpInterfaceSettings eigrp) {
    _eigrp = eigrp;
  }

  @JsonProperty(PROP_HSRP_GROUPS)
  public void setHsrpGroups(@Nonnull Map<Integer, HsrpGroup> hsrpGroups) {
    _hsrpGroups = hsrpGroups;
  }

  @JsonProperty(PROP_HSRP_VERSION)
  public void setHsrpVersion(String hsrpVersion) {
    _hsrpVersion = hsrpVersion;
  }

  @JsonIgnore
  public void setInboundFilter(IpAccessList inboundFilter) {
    _inboundFilter = inboundFilter;
  }

  @JsonProperty(PROP_INBOUND_FILTER)
  public void setInboundFilterName(String inboundFilterName) {
    _inboundFilterName = inboundFilterName;
  }

  @JsonIgnore
  public void setIncomingFilter(IpAccessList incomingFilter) {
    _incomingFilter = incomingFilter;
  }

  @JsonProperty(PROP_INCOMING_FILTER)
  public void setIncomingFilterName(String incomingFilterName) {
    _incomingFilterName = incomingFilterName;
  }

  @JsonProperty(PROP_INGRESS_NATS)
  public void setIngressNats(@Nullable TransformationList ingressNats) {
    _ingressNats = ingressNats;
  }

  @JsonProperty(PROP_INTERFACE_TYPE)
  public void setInterfaceType(InterfaceType it) {
    _interfaceType = it;
  }

  @JsonProperty(PROP_ISIS)
  public void setIsis(@Nullable IsisInterfaceSettings isis) {
    _isis = isis;
  }

  @JsonProperty(PROP_ISIS_COST)
  @Deprecated
  public void setIsisCost(Integer isisCost) {
    // TODO: deprecate properly
  }

  @JsonProperty(PROP_ISIS_L1_INTERFACE_MODE)
  @Deprecated
  public void setIsisL1InterfaceMode(IsisInterfaceMode mode) {
    // TODO: deprecate properly
  }

  @JsonProperty(PROP_ISIS_L2_INTERFACE_MODE)
  @Deprecated
  public void setIsisL2InterfaceMode(IsisInterfaceMode mode) {
    // TODO: deprecate properly
  }

  @JsonProperty(PROP_MTU)
  public void setMtu(int mtu) {
    _mtu = mtu;
  }

  @JsonProperty(PROP_NATIVE_VLAN)
  public void setNativeVlan(int vlan) {
    _nativeVlan = vlan;
  }

  @JsonIgnore
  public void setOspfArea(@Nullable OspfArea ospfArea) {
    if (ospfArea == null) {
      _ospfAreaName = null;
    } else {
      _ospfAreaName = ospfArea.getAreaNumber();
    }
  }

  @JsonProperty(PROP_OSPF_AREA)
  public void setOspfAreaName(Long ospfAreaName) {
    _ospfAreaName = ospfAreaName;
  }

  @JsonProperty(PROP_OSPF_COST)
  public void setOspfCost(Integer ospfCost) {
    _ospfCost = ospfCost;
  }

  @JsonProperty(PROP_OSPF_DEAD_INTERVAL)
  public void setOspfDeadInterval(int seconds) {
    _ospfDeadInterval = seconds;
  }

  @JsonProperty(PROP_OSPF_ENABLED)
  public void setOspfEnabled(boolean b) {
    _ospfEnabled = b;
  }

  @JsonProperty(PROP_OSPF_HELLO_MULTIPLIER)
  public void setOspfHelloMultiplier(int multiplier) {
    _ospfHelloMultiplier = multiplier;
  }

  @JsonProperty(PROP_OSPF_PASSIVE)
  public void setOspfPassive(boolean passive) {
    _ospfPassive = passive;
  }

  @JsonProperty(PROP_OSPF_POINT_TO_POINT)
  public void setOspfPointToPoint(boolean ospfPointToPoint) {
    _ospfPointToPoint = ospfPointToPoint;
  }

  @JsonIgnore
  public void setOutgoingFilter(IpAccessList outgoingFilter) {
    _outgoingFilter = outgoingFilter;
  }

  @JsonProperty(PROP_OUTGOING_FILTER)
  public void setOutgoingFilter(String outgoingFilterName) {
    _outgoingFilterName = outgoingFilterName;
  }

  @JsonIgnore
  public void setOwner(Configuration owner) {
    _owner = owner;
  }

  @JsonProperty(PROP_PREFIX)
  public void setAddress(InterfaceAddress address) {
    _address = address;
  }

  @JsonIgnore
  public void setPreSourceNatOutgoingFilter(IpAccessList preSourceNatOutgoingFilter) {
    _preSourceNatOutgoingFilter = preSourceNatOutgoingFilter;
  }

  @JsonProperty(PROP_PRESOUNRCENAT_OUTGOING_FILTER)
  public void setPreSourceNatOutgoingFilter(String preSourceNatOutgoingFilterName) {
    _preSourceNatOutgoingFilterName = preSourceNatOutgoingFilterName;
  }

  @JsonProperty(PROP_PROXY_ARP)
  public void setProxyArp(boolean proxyArp) {
    _proxyArp = proxyArp;
  }

  @JsonProperty(PROP_RIP_ENABLED)
  public void setRipEnabled(boolean ripEnabled) {
    _ripEnabled = ripEnabled;
  }

  @JsonProperty(PROP_RIP_PASSIVE)
  public void setRipPassive(boolean ripPassive) {
    _ripPassive = ripPassive;
  }

  @JsonIgnore
  public void setRoutingPolicy(RoutingPolicy routingPolicy) {
    _routingPolicy = routingPolicy;
  }

  @JsonProperty(PROP_ROUTING_POLICY)
  public void setRoutingPolicy(String routingPolicyName) {
    _routingPolicyName = routingPolicyName;
  }

  @JsonProperty(PROP_SPANNING_TREE_PORTFAST)
  public void setSpanningTreePortfast(boolean spanningTreePortfast) {
    _spanningTreePortfast = spanningTreePortfast;
  }

  @JsonProperty(PROP_SWITCHPORT)
  public void setSwitchport(Boolean switchport) {
    _switchport = switchport;
  }

  @JsonProperty(PROP_SWITCHPORT_MODE)
  public void setSwitchportMode(SwitchportMode switchportMode) {
    _switchportMode = switchportMode;
  }

  @JsonProperty(PROP_SWITCHPORT_TRUNK_ENCAPSULATION)
  public void setSwitchportTrunkEncapsulation(SwitchportEncapsulationType encapsulation) {
    _switchportTrunkEncapsulation = encapsulation;
  }

  @JsonProperty(PROP_VLAN)
  public void setVlan(@Nullable Integer vlan) {
    _vlan = vlan;
  }

  @JsonIgnore
  public void setVrf(Vrf vrf) {
    _vrf = vrf;
    if (vrf != null) {
      _vrfName = vrf.getName();
    }
  }

  @JsonProperty(PROP_VRF)
  public void setVrfName(String vrfName) {
    _vrfName = vrfName;
  }

  @JsonProperty(PROP_VRRP_GROUPS)
  public void setVrrpGroups(SortedMap<Integer, VrrpGroup> vrrpGroups) {
    _vrrpGroups = vrrpGroups;
  }

  @JsonProperty(PROP_ZONE)
  public void setZoneName(String zoneName) {
    _zoneName = zoneName;
  }

  /** Blacklist this interface, making it inactive and blacklisted */
  public void blacklist() {
    setActive(false);
    setBlacklisted(true);
  }
}<|MERGE_RESOLUTION|>--- conflicted
+++ resolved
@@ -12,6 +12,7 @@
 import java.io.Serializable;
 import java.util.Arrays;
 import java.util.Collection;
+import java.util.Collections;
 import java.util.List;
 import java.util.Map;
 import java.util.Objects;
@@ -48,13 +49,11 @@
 
     private SortedSet<String> _declaredNames;
 
-<<<<<<< HEAD
     @Nullable private TransformationList _egressNats;
-=======
+
     @Nonnull private Set<Dependency> _dependencies = ImmutableSet.of();
 
     private List<DestinationNat> _destinationNats;
->>>>>>> 757250f2
 
     @Nullable private EigrpInterfaceSettings _eigrp;
 
@@ -89,6 +88,8 @@
     private IpAccessList _preSourceNatOutgoingFilter;
 
     private Set<InterfaceAddress> _secondaryAddresses;
+
+    private List<SourceNat> _sourceNats;
 
     private SortedSet<Ip> _additionalArpIps;
 
@@ -104,6 +105,7 @@
       _destinationNats = ImmutableList.of();
       _hsrpGroups = ImmutableMap.of();
       _secondaryAddresses = ImmutableSet.of();
+      _sourceNats = ImmutableList.of();
       _vrrpGroups = ImmutableSortedMap.of();
     }
 
@@ -122,12 +124,9 @@
       iface.setBandwidth(_bandwidth);
       iface.setBlacklisted(_blacklisted);
       iface.setDeclaredNames(_declaredNames);
-<<<<<<< HEAD
-      iface.setEgressNats(_egressNats);
-=======
       iface.setDependencies(_dependencies);
       iface.setDestinationNats(_destinationNats);
->>>>>>> 757250f2
+      iface.setEgressNats(_egressNats);
       iface.setEigrp(_eigrp);
       iface.setHsrpGroups(_hsrpGroups);
       iface.setHsrpVersion(_hsrpVersion);
@@ -150,6 +149,7 @@
       }
       iface.setPreSourceNatOutgoingFilter(_preSourceNatOutgoingFilter);
       iface.setProxyArp(_proxyArp);
+      iface.setSourceNats(_sourceNats);
       iface.setVrf(_vrf);
       if (_vrf != null) {
         _vrf.getInterfaces().put(name, iface);
@@ -234,7 +234,6 @@
       return this;
     }
 
-<<<<<<< HEAD
     public Builder setEgressNats(TransformationList egressNats) {
       _egressNats = egressNats;
       return this;
@@ -242,7 +241,9 @@
 
     public Builder setEgressNats(List<Transformation> egressNats) {
       _egressNats = new TransformationList(egressNats);
-=======
+      return this;
+    }
+
     public Builder setDependencies(@Nonnull Iterable<Dependency> dependencies) {
       _dependencies = ImmutableSet.copyOf(dependencies);
       return this;
@@ -250,7 +251,6 @@
 
     public Builder setDestinationNats(Iterable<DestinationNat> destinationNats) {
       _destinationNats = ImmutableList.copyOf(destinationNats);
->>>>>>> 757250f2
       return this;
     }
 
@@ -349,6 +349,11 @@
       return this;
     }
 
+    public Builder setSourceNats(List<SourceNat> sourceNats) {
+      _sourceNats = sourceNats;
+      return this;
+    }
+
     public Builder setVrf(Vrf vrf) {
       _vrf = vrf;
       return this;
@@ -502,6 +507,8 @@
   private static final String PROP_RIP_PASSIVE = "ripPassive";
 
   private static final String PROP_ROUTING_POLICY = "routingPolicy";
+
+  private static final String PROP_SOURCE_NATS = "sourceNats";
 
   private static final String PROP_SPANNING_TREE_PORTFAST = "spanningTreePortfast";
 
@@ -720,11 +727,9 @@
 
   private List<Ip> _dhcpRelayAddresses;
 
-<<<<<<< HEAD
+  private List<DestinationNat> _destinationNats;
+
   @Nullable private TransformationList _egressNats;
-=======
-  private List<DestinationNat> _destinationNats;
->>>>>>> 757250f2
 
   @Nullable private EigrpInterfaceSettings _eigrp;
 
@@ -783,6 +788,8 @@
   private RoutingPolicy _routingPolicy;
 
   private transient String _routingPolicyName;
+
+  private List<SourceNat> _sourceNats;
 
   private boolean _spanningTreePortfast;
 
@@ -842,6 +849,7 @@
     _owner = owner;
     _switchportMode = SwitchportMode.NONE;
     _switchportTrunkEncapsulation = SwitchportEncapsulationType.DOT1Q;
+    _sourceNats = Collections.emptyList();
     _vrfName = Configuration.DEFAULT_VRF_NAME;
     _vrrpGroups = new TreeMap<>();
   }
@@ -1272,6 +1280,11 @@
     }
   }
 
+  @JsonProperty(PROP_SOURCE_NATS)
+  public List<SourceNat> getSourceNats() {
+    return _sourceNats;
+  }
+
   @JsonProperty(PROP_SPANNING_TREE_PORTFAST)
   @JsonPropertyDescription("Whether or not spanning-tree portfast feature is enabled")
   public boolean getSpanningTreePortfast() {
@@ -1612,6 +1625,11 @@
     _routingPolicyName = routingPolicyName;
   }
 
+  @JsonProperty(PROP_SOURCE_NATS)
+  public void setSourceNats(List<SourceNat> sourceNats) {
+    _sourceNats = sourceNats;
+  }
+
   @JsonProperty(PROP_SPANNING_TREE_PORTFAST)
   public void setSpanningTreePortfast(boolean spanningTreePortfast) {
     _spanningTreePortfast = spanningTreePortfast;
