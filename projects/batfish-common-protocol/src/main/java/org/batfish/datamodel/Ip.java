--- conflicted
+++ resolved
@@ -77,20 +77,12 @@
       String segmentStr = addrArray[i];
       try {
         int segment = Integer.parseInt(segmentStr);
-<<<<<<< HEAD
-        if (segment < 0 || segment > 255) {
-          throw new IllegalArgumentException(
-              "Invalid ip segment: \"" + segmentStr + "\" in ip string: \"" + addr + "\"");
-        }
-        num += ((segment % 256 * Math.pow(256, power)));
-=======
         checkArgument(
             segment >= 0 && segment <= 255,
             "Invalid ip segment '%s' in ip string: '%s'",
             segmentStr,
             addr);
         num += ((segment * Math.pow(256, power)));
->>>>>>> 60139150
       } catch (NumberFormatException e) {
         throw new IllegalArgumentException(
             "Invalid ip segment: \"" + segmentStr + "\" in ip string: \"" + addr + "\"", e);
