package org.batfish.common.plugin;

import java.util.Map;
import java.util.Optional;
import java.util.Set;
import java.util.SortedMap;
import java.util.SortedSet;
import java.util.concurrent.atomic.AtomicInteger;
import java.util.function.BiFunction;
import java.util.regex.Pattern;
import javax.annotation.Nullable;
import org.apache.commons.configuration2.ImmutableConfiguration;
import org.batfish.common.Answerer;
import org.batfish.common.Directory;
import org.batfish.datamodel.AbstractRoute;
import org.batfish.datamodel.BgpAdvertisement;
import org.batfish.datamodel.Configuration;
import org.batfish.datamodel.DataPlane;
import org.batfish.datamodel.Flow;
import org.batfish.datamodel.FlowHistory;
import org.batfish.datamodel.Ip;
import org.batfish.datamodel.Topology;
import org.batfish.datamodel.answers.AclLinesAnswerElementInterface;
import org.batfish.datamodel.answers.AnswerElement;
import org.batfish.datamodel.answers.ConvertConfigurationAnswerElement;
import org.batfish.datamodel.answers.DataPlaneAnswerElement;
import org.batfish.datamodel.answers.InitInfoAnswerElement;
import org.batfish.datamodel.answers.ParseEnvironmentBgpTablesAnswerElement;
import org.batfish.datamodel.answers.ParseEnvironmentRoutingTablesAnswerElement;
import org.batfish.datamodel.answers.ParseVendorConfigurationAnswerElement;
import org.batfish.datamodel.collections.BgpAdvertisementsByVrf;
import org.batfish.datamodel.collections.NamedStructureEquivalenceSets;
import org.batfish.datamodel.collections.RoutesByVrf;
import org.batfish.datamodel.pojo.Environment;
import org.batfish.datamodel.questions.NodesSpecifier;
import org.batfish.datamodel.questions.Question;
import org.batfish.datamodel.questions.ReachabilitySettings;
import org.batfish.datamodel.questions.smt.HeaderLocationQuestion;
import org.batfish.datamodel.questions.smt.HeaderQuestion;
import org.batfish.datamodel.questions.smt.RoleQuestion;
import org.batfish.grammar.BgpTableFormat;
import org.batfish.grammar.GrammarSettings;
import org.batfish.role.NodeRoleDimension;
import org.batfish.role.NodeRolesData;

public interface IBatfish extends IPluginConsumer {

<<<<<<< HEAD
  AnswerElement aiReachability(HeaderLocationQuestion q);

  AnswerElement aiRoutes(NodesSpecifier ns);

  AnswerElement answerAclReachability(
      String aclNameRegexStr, NamedStructureEquivalenceSets<?> aclEqSets);
=======
  void answerAclReachability(
      String aclNameRegexStr,
      NamedStructureEquivalenceSets<?> aclEqSets,
      AclLinesAnswerElementInterface emptyAnswer);
>>>>>>> 82c8ec8d

  void checkDataPlane();

  void checkEnvironmentExists();

  DataPlaneAnswerElement computeDataPlane(boolean differentialContext);

  boolean debugFlagEnabled(String flag);

  Map<String, BiFunction<Question, IBatfish, Answerer>> getAnswererCreators();

  String getContainerName();

  DataPlanePlugin getDataPlanePlugin();

  DataPlanePluginSettings getDataPlanePluginSettings();

  String getDifferentialFlowTag();

  Environment getEnvironment();

  Topology getEnvironmentTopology();

  String getFlowTag();

  GrammarSettings getGrammarSettings();

  FlowHistory getHistory();

  NodeRolesData getNodeRolesData();

  Optional<NodeRoleDimension> getNodeRoleDimension(String roleDimension);

  Map<String, String> getQuestionTemplates();

  SortedMap<String, SortedMap<String, SortedSet<AbstractRoute>>> getRoutes(boolean useCompression);

  /**
   * Get batfish settings
   *
   * @return the {@link ImmutableConfiguration} that represents batfish settings.
   */
  ImmutableConfiguration getSettingsConfiguration();

  String getTaskId();

  Directory getTestrigFileTree();

  String getTestrigName();

  void initBgpAdvertisements(Map<String, Configuration> configurations);

  void initBgpOriginationSpaceExplicit(Map<String, Configuration> configurations);

  InitInfoAnswerElement initInfo(boolean summary, boolean verboseError);

  InitInfoAnswerElement initInfoBgpAdvertisements(boolean summary, boolean verboseError);

  InitInfoAnswerElement initInfoRoutes(boolean summary, boolean verboseError);

  void initRemoteRipNeighbors(
      Map<String, Configuration> configurations, Map<Ip, Set<String>> ipOwners, Topology topology);

  SortedMap<String, Configuration> loadConfigurations();

  ConvertConfigurationAnswerElement loadConvertConfigurationAnswerElementOrReparse();

  DataPlane loadDataPlane();

  SortedMap<String, BgpAdvertisementsByVrf> loadEnvironmentBgpTables();

  SortedMap<String, RoutesByVrf> loadEnvironmentRoutingTables();

  ParseEnvironmentBgpTablesAnswerElement loadParseEnvironmentBgpTablesAnswerElement();

  ParseEnvironmentRoutingTablesAnswerElement loadParseEnvironmentRoutingTablesAnswerElement();

  ParseVendorConfigurationAnswerElement loadParseVendorConfigurationAnswerElement();

  AnswerElement multipath(ReachabilitySettings reachabilitySettings);

  AtomicInteger newBatch(String description, int jobs);

  AnswerElement pathDiff(ReachabilitySettings reachabilitySettings);

  void popEnvironment();

  Set<BgpAdvertisement> loadExternalBgpAnnouncements(Map<String, Configuration> configurations);

  void processFlows(Set<Flow> flows, boolean ignoreAcls);

  void pushBaseEnvironment();

  void pushDeltaEnvironment();

  @Nullable
  String readExternalBgpAnnouncementsFile();

  AnswerElement reducedReachability(ReachabilitySettings reachabilitySettings);

  void registerAnswerer(
      String questionName,
      String questionClassName,
      BiFunction<Question, IBatfish, Answerer> answererCreator);

  void registerBgpTablePlugin(BgpTableFormat format, BgpTablePlugin bgpTablePlugin);

  /**
   * Register a new dataplane plugin
   *
   * @param plugin a {@link DataPlanePlugin} capable of computing a dataplane
   * @param name name of the plugin, will be used to register the plugin and prefixed to all
   *     plugin-specific settings (and hence command line arguments)
   */
  void registerDataPlanePlugin(DataPlanePlugin plugin, String name);

  void registerExternalBgpAdvertisementPlugin(
      ExternalBgpAdvertisementPlugin externalBgpAdvertisementPlugin);

  AnswerElement smtBlackhole(HeaderQuestion q);

  AnswerElement smtBoundedLength(HeaderLocationQuestion q, Integer bound);

  AnswerElement smtDeterminism(HeaderQuestion q);

  AnswerElement smtEqualLength(HeaderLocationQuestion q);

  AnswerElement smtForwarding(HeaderQuestion q);

  AnswerElement smtLoadBalance(HeaderLocationQuestion q, int threshold);

  AnswerElement smtLocalConsistency(Pattern routerRegex, boolean strict, boolean fullModel);

  AnswerElement smtMultipathConsistency(HeaderLocationQuestion q);

  AnswerElement smtReachability(HeaderLocationQuestion q);

  AnswerElement smtRoles(RoleQuestion q);

  AnswerElement smtRoutingLoop(HeaderQuestion q);

  AnswerElement standard(ReachabilitySettings reachabilitySettings);

  void writeDataPlane(DataPlane dp, DataPlaneAnswerElement ae);
}<|MERGE_RESOLUTION|>--- conflicted
+++ resolved
@@ -45,19 +45,14 @@
 
 public interface IBatfish extends IPluginConsumer {
 
-<<<<<<< HEAD
   AnswerElement aiReachability(HeaderLocationQuestion q);
 
   AnswerElement aiRoutes(NodesSpecifier ns);
 
-  AnswerElement answerAclReachability(
-      String aclNameRegexStr, NamedStructureEquivalenceSets<?> aclEqSets);
-=======
   void answerAclReachability(
       String aclNameRegexStr,
       NamedStructureEquivalenceSets<?> aclEqSets,
       AclLinesAnswerElementInterface emptyAnswer);
->>>>>>> 82c8ec8d
 
   void checkDataPlane();
 
