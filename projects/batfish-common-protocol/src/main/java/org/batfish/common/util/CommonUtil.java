package org.batfish.common.util;

import com.google.common.annotations.VisibleForTesting;
import com.google.common.collect.Comparators;
import com.google.common.collect.ImmutableList;
import com.google.common.collect.ImmutableMap;
import com.google.common.collect.ImmutableSet;
import com.google.common.collect.ImmutableSetMultimap;
import com.google.common.collect.ImmutableSortedMap;
import com.google.common.collect.ImmutableSortedSet;
import com.google.common.collect.Ordering;
import com.google.common.collect.SetMultimap;
import com.google.common.collect.Sets;
import com.google.common.hash.Hashing;
import com.google.errorprone.annotations.MustBeClosed;
import io.opentracing.contrib.jaxrs2.client.ClientTracingFeature;
import io.opentracing.util.GlobalTracer;
import java.io.BufferedReader;
import java.io.FileInputStream;
import java.io.FileNotFoundException;
import java.io.FileOutputStream;
import java.io.IOException;
import java.io.InputStream;
import java.io.OutputStream;
import java.io.OutputStreamWriter;
import java.net.MalformedURLException;
import java.net.URI;
import java.net.URL;
import java.nio.charset.StandardCharsets;
import java.nio.file.DirectoryIteratorException;
import java.nio.file.DirectoryStream;
import java.nio.file.Files;
import java.nio.file.NoSuchFileException;
import java.nio.file.Path;
import java.nio.file.Paths;
import java.nio.file.attribute.FileAttribute;
import java.security.KeyStore;
import java.security.cert.X509Certificate;
import java.util.Collection;
import java.util.Collections;
import java.util.Comparator;
import java.util.HashMap;
import java.util.IdentityHashMap;
import java.util.Iterator;
import java.util.LinkedList;
import java.util.List;
import java.util.Map;
import java.util.Map.Entry;
import java.util.NavigableMap;
import java.util.Objects;
import java.util.Optional;
import java.util.Set;
import java.util.SortedMap;
import java.util.SortedSet;
import java.util.TreeSet;
import java.util.function.BiConsumer;
import java.util.function.Consumer;
import java.util.function.Function;
import java.util.function.Supplier;
import java.util.stream.Collector;
import java.util.stream.IntStream;
import java.util.stream.Stream;
import javax.annotation.Nonnull;
import javax.annotation.Nullable;
import javax.net.ssl.HostnameVerifier;
import javax.net.ssl.KeyManager;
import javax.net.ssl.KeyManagerFactory;
import javax.net.ssl.SSLContext;
import javax.net.ssl.SSLSession;
import javax.net.ssl.TrustManager;
import javax.net.ssl.TrustManagerFactory;
import javax.net.ssl.X509TrustManager;
import javax.ws.rs.client.ClientBuilder;
import org.apache.commons.configuration2.builder.fluent.Configurations;
import org.apache.commons.io.FileUtils;
import org.apache.commons.io.IOUtils;
import org.apache.commons.lang3.StringUtils;
import org.batfish.common.BatfishException;
import org.batfish.common.BfConsts;
import org.batfish.datamodel.Configuration;
import org.batfish.datamodel.Edge;
import org.batfish.datamodel.EmptyIpSpace;
import org.batfish.datamodel.IkeGateway;
import org.batfish.datamodel.Interface;
import org.batfish.datamodel.InterfaceAddress;
import org.batfish.datamodel.Ip;
import org.batfish.datamodel.IpSpace;
import org.batfish.datamodel.IpWildcard;
import org.batfish.datamodel.IpWildcardIpSpace;
import org.batfish.datamodel.IpWildcardSetIpSpace;
import org.batfish.datamodel.IpsecVpn;
import org.batfish.datamodel.Prefix;
import org.batfish.datamodel.SubRange;
import org.batfish.datamodel.Topology;
import org.batfish.datamodel.UniverseIpSpace;
import org.glassfish.grizzly.http.server.HttpServer;
import org.glassfish.grizzly.ssl.SSLContextConfigurator;
import org.glassfish.grizzly.ssl.SSLEngineConfigurator;
import org.glassfish.jersey.grizzly2.httpserver.GrizzlyHttpServerFactory;
import org.glassfish.jersey.server.ResourceConfig;
import org.skyscreamer.jsonassert.JSONAssert;

public class CommonUtil {

  public static SortedSet<IpWildcard> asPositiveIpWildcards(IpSpace ipSpace) {
    // TODO use an IpSpace visitor
    if (ipSpace == null) {
      return null;
    } else if (ipSpace instanceof IpWildcardIpSpace) {
      return ImmutableSortedSet.of(((IpWildcardIpSpace) ipSpace).getIpWildcard());
    } else if (ipSpace instanceof IpWildcardSetIpSpace) {
      return ((IpWildcardSetIpSpace) ipSpace).getWhitelist();
    } else if (ipSpace instanceof UniverseIpSpace) {
      return ImmutableSortedSet.of();
    } else {
      throw new BatfishException(
          String.format("Cannot represent as SortedSet<IpWildcard>: %s", ipSpace));
    }
  }

  public static SortedSet<IpWildcard> asNegativeIpWildcards(IpSpace ipSpace) {
    // TODO use an IpSpace visitor
    if (ipSpace == null) {
      return null;
    } else if (ipSpace instanceof IpWildcardIpSpace) {
      return ImmutableSortedSet.of(((IpWildcardIpSpace) ipSpace).getIpWildcard());
    } else if (ipSpace instanceof IpWildcardSetIpSpace) {
      return ((IpWildcardSetIpSpace) ipSpace).getWhitelist();
    } else if (ipSpace instanceof EmptyIpSpace) {
      return ImmutableSortedSet.of();
    } else {
      throw new BatfishException(
          String.format("Cannot represent as SortedSet<IpWildcard>: %s", ipSpace));
    }
  }

  public static <M extends Map<?, ?>> M nullIfEmpty(M map) {
    return map == null ? null : map.isEmpty() ? null : map;
  }

  public static <C extends Collection<?>> C nullIfEmpty(C collection) {
    return collection == null ? null : collection.isEmpty() ? null : collection;
  }

  private static class TrustAllHostNameVerifier implements HostnameVerifier {
    @Override
    public boolean verify(String hostname, SSLSession session) {
      return true;
    }
  }

  private static String SALT;

  private static final int STREAMED_FILE_BUFFER_SIZE = 1024;

  public static String applyPrefix(String prefix, String msg) {
    String[] lines = msg.split("\n", -1);
    StringBuilder sb = new StringBuilder();
    for (String line : lines) {
      sb.append(prefix + line + "\n");
    }
    return sb.toString();
  }

  public static <T extends Throwable> boolean causedBy(Throwable e, Class<T> causeClass) {
    Set<Throwable> seenCauses = Collections.newSetFromMap(new IdentityHashMap<>());
    return causedBy(e, causeClass, seenCauses);
  }

  private static <T extends Throwable> boolean causedBy(
      Throwable e, Class<T> causeClass, Set<Throwable> seenCauses) {
    if (seenCauses.contains(e)) {
      return false;
    }
    seenCauses.add(e);
    if (causeClass.isInstance(e)) {
      return true;
    } else {
      Throwable cause = e.getCause();
      if (cause != null) {
        return causedBy(cause, causeClass, seenCauses);
      } else {
        return false;
      }
    }
  }

  public static boolean causedByMessage(Throwable e, String searchTerm) {
    Set<Throwable> seenCauses = Collections.newSetFromMap(new IdentityHashMap<>());
    return causedByMessage(e, searchTerm, seenCauses);
  }

  private static boolean causedByMessage(
      Throwable e, String searchTerm, Set<Throwable> seenCauses) {
    if (seenCauses.contains(e)) {
      return false;
    }
    seenCauses.add(e);
    if (e.getMessage().contains(searchTerm)) {
      return true;
    } else {
      Throwable cause = e.getCause();
      if (cause != null) {
        return causedByMessage(cause, searchTerm, seenCauses);
      } else {
        return false;
      }
    }
  }

  public static boolean checkJsonEqual(Object a, Object b) {
    try {
      String aString = BatfishObjectMapper.writePrettyString(a);
      String bString = BatfishObjectMapper.writePrettyString(b);
      JSONAssert.assertEquals(aString, bString, false);
      return true;
    } catch (Exception e) {
      throw new BatfishException("JSON equality check failed", e);
    } catch (AssertionError err) {
      return false;
    }
  }

  /**
   * Convert a BGP community string to its numeric representation. Only 16-bit AS numbers and
   * community values are supported.
   *
   * @throws IllegalArgumentException if the AS number or community value is over 16 bits.
   */
  public static long communityStringToLong(@Nonnull String str) {
    String[] parts = str.split(":");
    long high = Long.parseLong(parts[0]);
    // Bug: this function is called on both regular and extended communities.
    // Do not perform checking of as "validity"
    // https://github.com/batfish/batfish/issues/2103
    //    checkLongWithin16Bit(high);
    long low = Long.parseLong(parts[1]);
    //    checkLongWithin16Bit(low);
    return low + (high << 16);
  }

  public static <C extends Comparable<? super C>> int compareIterable(
      Iterable<C> lhs, Iterable<C> rhs) {
    return Comparators.lexicographical(Ordering.<C>natural()).compare(lhs, rhs);
  }

  public static <T extends Comparable<T>> int compareCollection(
      Collection<T> lhs, Collection<T> rhs) {
    Iterator<T> l = lhs.iterator();
    Iterator<T> r = rhs.iterator();
    while (l.hasNext()) {
      if (!r.hasNext()) {
        return 1;
      }
      T lVal = l.next();
      T rVal = r.next();
      int ret = lVal.compareTo(rVal);
      if (ret != 0) {
        return ret;
      }
    }
    if (r.hasNext()) {
      return -1;
    }
    return 0;
  }

  public static void copy(Path srcPath, Path dstPath) {
    if (Files.isDirectory(srcPath)) {
      copyDirectory(srcPath, dstPath);
    } else {
      copyFile(srcPath, dstPath);
    }
  }

  public static void copyDirectory(Path srcPath, Path dstPath) {
    try {
      FileUtils.copyDirectory(srcPath.toFile(), dstPath.toFile());
    } catch (IOException e) {
      throw new BatfishException(
          "Failed to copy directory: '" + srcPath + "' to: '" + dstPath + "'", e);
    }
  }

  public static void copyFile(Path srcPath, Path dstPath) {
    try {
      FileUtils.copyFile(srcPath.toFile(), dstPath.toFile());
    } catch (IOException e) {
      throw new BatfishException("Failed to copy file: '" + srcPath + "' to: '" + dstPath + "'", e);
    }
  }

  public static void createDirectories(Path path) {
    try {
      Files.createDirectories(path);
    } catch (IOException e) {
      throw new BatfishException(
          "Could not create directories leading up to and including '" + path + "'", e);
    }
  }

  /**
   * Returns a {@link ClientBuilder} with supplied settings
   *
   * @param noSsl {@link javax.ws.rs.client.Client} will use plain HTTP with no SSL if set to true
   * @param trustAllSslCerts {@link javax.ws.rs.client.Client} will not verify URL's hostname
   *     against server's identification hostname
   * @param keystoreFile File to be used to load the {@link KeyStore}
   * @param keystorePassword Password to be used with the keyStoreFile
   * @param truststoreFile File to be used to load the {@link TrustManager}
   * @param truststorePassword Password to be used with the data in the trustStoreFile
   * @param registerTracing Whether to register JAX-RS tracing on the {@link ClientBuilder}
   * @return {@link ClientBuilder} with the supplied settings
   */
  public static ClientBuilder createHttpClientBuilder(
      boolean noSsl,
      boolean trustAllSslCerts,
      Path keystoreFile,
      String keystorePassword,
      Path truststoreFile,
      String truststorePassword,
      boolean registerTracing) {
    ClientBuilder clientBuilder = ClientBuilder.newBuilder();
    try {
      if (!noSsl) {
        SSLContext sslcontext = SSLContext.getInstance("TLS");
        TrustManager[] trustManagers;
        if (trustAllSslCerts) {
          trustManagers =
              new TrustManager[] {
                new X509TrustManager() {
                  @Override
                  public void checkClientTrusted(X509Certificate[] arg0, String arg1) {}

                  @Override
                  public void checkServerTrusted(X509Certificate[] arg0, String arg1) {}

                  @Override
                  public X509Certificate[] getAcceptedIssuers() {
                    return new X509Certificate[0];
                  }
                }
              };
          clientBuilder.hostnameVerifier(new TrustAllHostNameVerifier());
        } else if (truststoreFile != null) {
          TrustManagerFactory tmf = TrustManagerFactory.getInstance("SunX509");
          KeyStore ts = KeyStore.getInstance("JKS");
          if (truststorePassword == null) {
            throw new BatfishException("Truststore file supplied but truststore password missing");
          }
          char[] tsPass = truststorePassword.toCharArray();
          try (FileInputStream trustInputStream = new FileInputStream(truststoreFile.toFile())) {
            ts.load(trustInputStream, tsPass);
          }
          tmf.init(ts);
          trustManagers = tmf.getTrustManagers();
        } else {
          trustManagers = null;
        }
        KeyManagerFactory kmf = KeyManagerFactory.getInstance("SunX509");
        KeyStore ks = KeyStore.getInstance("JKS");
        KeyManager[] keyManagers;
        if (keystoreFile != null) {
          if (keystorePassword == null) {
            throw new BatfishException("Keystore file supplied but keystore password missing");
          }
          char[] ksPass = keystorePassword.toCharArray();
          try (FileInputStream keystoreStream = new FileInputStream(keystoreFile.toFile())) {
            ks.load(keystoreStream, ksPass);
          }
          kmf.init(ks, ksPass);
          keyManagers = kmf.getKeyManagers();
        } else {
          keyManagers = null;
        }
        sslcontext.init(keyManagers, trustManagers, new java.security.SecureRandom());
        clientBuilder.sslContext(sslcontext);
      }
      /* register tracing feature if a tracer was initialized and caller wants client to
      send tracing information */
      if (GlobalTracer.isRegistered() && registerTracing) {
        clientBuilder.register(ClientTracingFeature.class);
      }
    } catch (Exception e) {
      throw new BatfishException("Error creating HTTP client builder", e);
    }
    return clientBuilder;
  }

  public static Path createTempDirectory(String prefix, FileAttribute<?>... attrs) {
    try {
      Path tempDir = Files.createTempDirectory(prefix, attrs);
      tempDir.toFile().deleteOnExit();
      return tempDir;
    } catch (IOException e) {
      throw new BatfishException("Failed to create temporary directory", e);
    }
  }

  public static Path createTempFile(String prefix, String suffix, FileAttribute<?>... attributes) {
    try {
      Path tempFile = Files.createTempFile(prefix, suffix, attributes);
      tempFile.toFile().deleteOnExit();
      return tempFile;
    } catch (IOException e) {
      throw new BatfishException("Failed to create temporary file", e);
    }
  }

  public static void delete(Path path) {
    try {
      Files.delete(path);
    } catch (NoSuchFileException e) {
      throw new BatfishException("Cannot delete non-existent file: '" + path + "'", e);
    } catch (IOException e) {
      throw new BatfishException("Failed to delete file: " + path, e);
    }
  }

  public static void deleteDirectory(Path path) {
    try {
      FileUtils.deleteDirectory(path.toFile());
    } catch (IOException | NullPointerException e) {
      throw new BatfishException("Could not delete directory: " + path, e);
    }
  }

  public static void deleteIfExists(Path path) {
    try {
      Files.delete(path);
    } catch (NoSuchFileException e) {
      return;
    } catch (IOException e) {
      throw new BatfishException("Failed to delete file: " + path, e);
    }
  }

  public static <S extends Set<T>, T> S difference(
      Set<T> minuendSet, Set<T> subtrahendSet, Supplier<S> setConstructor) {
    S differenceSet = setConstructor.get();
    differenceSet.addAll(minuendSet);
    differenceSet.removeAll(subtrahendSet);
    return differenceSet;
  }

  public static <T> void forEachWithIndex(Iterable<T> ts, BiConsumer<Integer, T> biConsumer) {
    int i = 0;
    for (T t : ts) {
      biConsumer.accept(i, t);
      i++;
    }
  }

  /**
   * Returns an active interface with the specified name for configuration.
   *
   * @param name The name to check
   * @param c The configuration object in which to check
   * @return Any Interface that matches the condition
   */
  public static Optional<Interface> getActiveInterfaceWithName(String name, Configuration c) {
    return c.getAllInterfaces()
        .values()
        .stream()
        .filter(iface -> iface.getActive() && iface.getName().equals(name))
        .findAny();
  }

  /**
   * Returns an active interface with the specified IP address for configuration.
   *
   * @param ipAddress The IP address to check
   * @param c The configuration object in which to check
   * @return Any Interface that matches the condition
   */
  public static Optional<Interface> getActiveInterfaceWithIp(Ip ipAddress, Configuration c) {
    return c.getAllInterfaces()
        .values()
        .stream()
        .filter(
            iface ->
                iface.getActive()
                    && iface
                        .getAllAddresses()
                        .stream()
                        .anyMatch(ifAddr -> Objects.equals(ifAddr.getIp(), ipAddress)))
        .findAny();
  }

  public static Path getCanonicalPath(Path path) {
    try {
      return Paths.get(path.toFile().getCanonicalPath());
    } catch (IOException e) {
      throw new BatfishException("Could not get canonical path from: '" + path + "'", e);
    }
  }

  public static org.apache.commons.configuration2.Configuration getConfig(
      String overridePropertyName,
      String defaultPropertyFilename,
      Class<?> defaultPropertyLocatorClass) {
    String overriddenPath = System.getProperty(overridePropertyName);
    URL propertiesUrl;
    if (overriddenPath != null) {
      // The user provided an override, so look up that configuration instead.
      try {
        propertiesUrl = new URL(new URL("file://"), overriddenPath);
      } catch (MalformedURLException e) {
        throw new BatfishException(
            "Error treating " + overriddenPath + " as a path to a properties file", e);
      }
    } else {
      // Find the default properties file.
      propertiesUrl =
          defaultPropertyLocatorClass.getClassLoader().getResource(defaultPropertyFilename);
    }
    try {
      return new Configurations().properties(propertiesUrl);
    } catch (Exception e) {
      throw new BatfishException("Error loading configuration from " + overriddenPath, e);
    }
  }

  public static SortedSet<Path> getEntries(Path directory) {
    SortedSet<Path> entries = new TreeSet<>();
    try (DirectoryStream<Path> stream = Files.newDirectoryStream(directory)) {
      for (Path entry : stream) {
        entries.add(entry);
      }
    } catch (IOException | DirectoryIteratorException e) {
      throw new BatfishException("Error listing directory '" + directory + "'", e);
    }
    return entries;
  }

  public static String getIndentedString(String str, int indentLevel) {
    String indent = getIndentString(indentLevel);
    StringBuilder sb = new StringBuilder();
    String[] lines = str.split("\n", -1);
    for (String line : lines) {
      sb.append(indent + line + "\n");
    }
    return sb.toString();
  }

  public static String getIndentString(int indentLevel) {
    return StringUtils.repeat("  ", indentLevel);
  }

  @Nullable
  public static Integer getInterfaceVlanNumber(String ifaceName) {
    String prefix = "vlan";
    String ifaceNameLower = ifaceName.toLowerCase();
    String withoutDot = ifaceNameLower.replaceAll("\\.", "");
    if (withoutDot.startsWith(prefix)) {
      String vlanStr = withoutDot.substring(prefix.length());
      if (vlanStr.length() > 0) {
        return Integer.parseInt(vlanStr);
      }
    }
    return null;
  }

  public static SortedSet<Path> getSubdirectories(Path directory) {
    SortedSet<Path> subdirectories = new TreeSet<>();
    try (DirectoryStream<Path> stream = Files.newDirectoryStream(directory)) {
      for (Path entry : stream) {
        if (Files.isDirectory(entry)) {
          subdirectories.add(entry);
        }
      }
    } catch (IOException | DirectoryIteratorException e) {
      throw new BatfishException("Error listing directory '" + directory + "'", e);
    }
    return subdirectories;
  }

  public static String getTime(long millis) {
    long cs = (millis / 10) % 100;
    long s = (millis / 1000) % 60;
    long m = (millis / (1000 * 60)) % 60;
    long h = (millis / (1000 * 60 * 60)) % 24;
    String time = String.format("%02d:%02d:%02d.%02d", h, m, s, cs);
    return time;
  }

  @VisibleForTesting
  static SetMultimap<Ip, IpWildcardSetIpSpace> initPrivateIpsByPublicIp(
      Map<String, Configuration> configurations) {
    /*
     * Very hacky mapping from public IP to set of spaces of possible natted private IPs.
     * Does not currently support source-nat acl.
     *
     * The current implementation just considers every IP in every prefix on a non-masquerading
     * interface (except the local address in each such prefix) to be a possible private IP
     * match for every public IP referred to by every source-nat pool on a masquerading interface.
     */
    ImmutableSetMultimap.Builder<Ip, IpWildcardSetIpSpace> builder = ImmutableSetMultimap.builder();
    for (Configuration c : configurations.values()) {
      Collection<Interface> interfaces = c.getAllInterfaces().values();
      Set<InterfaceAddress> nonNattedInterfaceAddresses =
          interfaces
              .stream()
              .filter(
                  i ->
                      i.getEgressNats() == null || i.getEgressNats().getTransformations().isEmpty())
              .filter(
                  i ->
                      i.getIngressNats() == null
                          || i.getIngressNats().getTransformations().isEmpty())
              .flatMap(i -> i.getAllAddresses().stream())
              .collect(ImmutableSet.toImmutableSet());
      Set<IpWildcard> blacklist =
          nonNattedInterfaceAddresses
              .stream()
              .map(address -> new IpWildcard(address.getIp(), Ip.ZERO))
              .collect(ImmutableSet.toImmutableSet());
      Set<IpWildcard> whitelist =
          nonNattedInterfaceAddresses
              .stream()
              .map(address -> new IpWildcard(address.getPrefix()))
              .collect(ImmutableSet.toImmutableSet());
      IpWildcardSetIpSpace ipSpace =
          IpWildcardSetIpSpace.builder().including(whitelist).excluding(blacklist).build();
      interfaces
          .stream()
          .flatMap(
              i ->
                  Stream.concat(
                      i.getEgressNats() == null
                          ? Stream.empty()
                          : i.getEgressNats().getDynamicTransformations().stream(),
                      i.getIngressNats() == null
                          ? Stream.empty()
                          : i.getIngressNats().getDynamicTransformations().stream()))
          .forEach(
<<<<<<< HEAD
              nat -> {
                for (long ipAsLong = nat.getPoolIpFirst().asLong();
                    ipAsLong <= nat.getPoolIpLast().asLong();
                    ipAsLong++) {
                  Ip currentPoolIp = new Ip(ipAsLong);
                  builder.put(currentPoolIp, ipSpace);
                }
              });
      interfaces
          .stream()
          .flatMap(
              i ->
                  Stream.concat(
                      i.getEgressNats() == null
                          ? Stream.empty()
                          : i.getEgressNats().getStaticTransformations().stream(),
                      i.getIngressNats() == null
                          ? Stream.empty()
                          : i.getIngressNats().getStaticTransformations().stream()))
          .forEach(
              nat -> {
                for (long ipAsLong = nat.getLocalNetwork().getStartIp().asLong();
                    ipAsLong <= nat.getLocalNetwork().getEndIp().asLong();
                    ipAsLong++) {
                  Ip currentPoolIp = new Ip(ipAsLong);
                  builder.put(currentPoolIp, ipSpace);
=======
              sourceNat -> {
                if (sourceNat.getPoolIpFirst() != null && sourceNat.getPoolIpLast() != null) {
                  for (long ipAsLong = sourceNat.getPoolIpFirst().asLong();
                      ipAsLong <= sourceNat.getPoolIpLast().asLong();
                      ipAsLong++) {
                    Ip currentPoolIp = new Ip(ipAsLong);
                    builder.put(currentPoolIp, ipSpace);
                  }
>>>>>>> 757250f2
                }
              });
    }
    return builder.build();
  }

  public static void initRemoteIpsecVpns(Map<String, Configuration> configurations) {
    Map<IpsecVpn, Ip> vpnRemoteIps = new IdentityHashMap<>();
    Map<Ip, Set<IpsecVpn>> externalIpVpnMap = new HashMap<>();
    SetMultimap<Ip, IpWildcardSetIpSpace> privateIpsByPublicIp =
        initPrivateIpsByPublicIp(configurations);
    for (Configuration c : configurations.values()) {
      for (IpsecVpn ipsecVpn : c.getIpsecVpns().values()) {
        IkeGateway ikeGateway = ipsecVpn.getIkeGateway();
        if (ikeGateway == null || ikeGateway.getExternalInterface() == null) {
          continue;
        }
        Ip remoteIp = ikeGateway.getAddress();
        vpnRemoteIps.put(ipsecVpn, remoteIp);
        Set<InterfaceAddress> externalAddresses =
            ipsecVpn.getIkeGateway().getExternalInterface().getAllAddresses();
        for (InterfaceAddress address : externalAddresses) {
          Ip ip = address.getIp();
          Set<IpsecVpn> vpnsUsingExternalAddress =
              externalIpVpnMap.computeIfAbsent(ip, k -> Sets.newIdentityHashSet());
          vpnsUsingExternalAddress.add(ipsecVpn);
        }
      }
    }
    for (Entry<IpsecVpn, Ip> e : vpnRemoteIps.entrySet()) {
      IpsecVpn ipsecVpn = e.getKey();
      Ip remoteIp = e.getValue();
      Ip localIp = ipsecVpn.getIkeGateway().getLocalIp();
      ipsecVpn.initCandidateRemoteVpns();
      Set<IpsecVpn> remoteIpsecVpnCandidates = externalIpVpnMap.get(remoteIp);
      if (remoteIpsecVpnCandidates != null) {
        for (IpsecVpn remoteIpsecVpnCandidate : remoteIpsecVpnCandidates) {
          Ip remoteIpsecVpnLocalAddress = remoteIpsecVpnCandidate.getIkeGateway().getLocalIp();
          if (remoteIpsecVpnLocalAddress != null && !remoteIpsecVpnLocalAddress.equals(remoteIp)) {
            continue;
          }
          Ip reciprocalRemoteAddress = vpnRemoteIps.get(remoteIpsecVpnCandidate);
          Set<IpsecVpn> reciprocalVpns = externalIpVpnMap.get(reciprocalRemoteAddress);
          if (reciprocalVpns == null) {
            Set<IpWildcardSetIpSpace> privateIpsBehindReciprocalRemoteAddress =
                privateIpsByPublicIp.get(reciprocalRemoteAddress);
            if (privateIpsBehindReciprocalRemoteAddress != null
                && privateIpsBehindReciprocalRemoteAddress
                    .stream()
                    .anyMatch(ipSpace -> ipSpace.containsIp(localIp, ImmutableMap.of()))) {
              reciprocalVpns = externalIpVpnMap.get(localIp);
              ipsecVpn.setRemoteIpsecVpn(remoteIpsecVpnCandidate);
              ipsecVpn.getCandidateRemoteIpsecVpns().add(remoteIpsecVpnCandidate);
              remoteIpsecVpnCandidate.initCandidateRemoteVpns();
              remoteIpsecVpnCandidate.setRemoteIpsecVpn(ipsecVpn);
              remoteIpsecVpnCandidate.getCandidateRemoteIpsecVpns().add(ipsecVpn);
            }
          } else if (reciprocalVpns.contains(ipsecVpn)) {
            ipsecVpn.setRemoteIpsecVpn(remoteIpsecVpnCandidate);
            ipsecVpn.getCandidateRemoteIpsecVpns().add(remoteIpsecVpnCandidate);
          }
        }
      }
    }
  }

  public static <S extends Set<T>, T> S intersection(
      Set<T> set1, Collection<T> set2, Supplier<S> setConstructor) {
    S intersectionSet = setConstructor.get();
    intersectionSet.addAll(set1);
    intersectionSet.retainAll(set2);
    return intersectionSet;
  }

  public static boolean isNullInterface(String ifaceName) {
    String lcIfaceName = ifaceName.toLowerCase();
    return lcIfaceName.startsWith("null");
  }

  public static boolean isNullOrEmpty(@Nullable Collection<?> collection) {
    return collection == null || collection.isEmpty();
  }

  @MustBeClosed
  public static Stream<Path> list(Path configsPath) {
    try {
      return Files.list(configsPath);
    } catch (IOException e) {
      throw new BatfishException("Could not list files in '" + configsPath + "'", e);
    }
  }

  /** Convert a given long to a string BGP community representation. */
  @Nonnull
  public static String longToCommunity(long l) {
    long upper = l >> 16;
    long lower = l & 0xFFFF;
    return upper + ":" + lower;
  }

  public static void moveByCopy(Path srcPath, Path dstPath) {
    if (Files.isDirectory(srcPath)) {
      copyDirectory(srcPath, dstPath);
      deleteDirectory(srcPath);
    } else {
      copyFile(srcPath, dstPath);
      delete(srcPath);
    }
  }

  public static void outputFileLines(Path downloadedFile, Consumer<String> outputFunction) {
    try (BufferedReader br = Files.newBufferedReader(downloadedFile, StandardCharsets.UTF_8)) {
      String line = null;
      while ((line = br.readLine()) != null) {
        outputFunction.accept(line + "\n");
      }
    } catch (IOException e) {
      throw new BatfishException(
          "Failed to read and output lines of file: '" + downloadedFile + "'", e);
    }
  }

  public static boolean rangesContain(Collection<SubRange> ranges, int num) {
    return ranges.stream().anyMatch(sr -> sr.includes(num));
  }

  @Nonnull
  public static String readFile(Path file) throws BatfishException {
    String text;
    try {
      text = new String(Files.readAllBytes(file), StandardCharsets.UTF_8);
    } catch (IOException e) {
      throw new BatfishException("Failed to read file: " + file, e);
    }
    return text;
  }

  public static String readResource(String resourcePath) {
    try (InputStream is =
        Thread.currentThread().getContextClassLoader().getResourceAsStream(resourcePath)) {
      if (is == null) {
        throw new BatfishException("Error opening resource: '" + resourcePath + "'");
      }
      String output = IOUtils.toString(is, StandardCharsets.UTF_8);
      return output;
    } catch (IOException e) {
      throw new BatfishException("Could not open resource: '" + resourcePath + "'", e);
    }
  }

  public static synchronized String salt() {
    if (SALT == null) {
      SALT = readResource(BfConsts.ABSPATH_DEFAULT_SALT);
    }
    return SALT;
  }

  /** Returns a hex {@link String} representation of the SHA-256 hash digest of the input string. */
  public static String sha256Digest(String saltedSecret) {
    return Hashing.sha256().hashString(saltedSecret, StandardCharsets.UTF_8).toString();
  }

  public static HttpServer startSslServer(
      ResourceConfig resourceConfig,
      URI mgrUri,
      Path keystorePath,
      String keystorePassword,
      boolean trustAllCerts,
      Path truststorePath,
      String truststorePassword,
      Class<?> configurationLocatorClass,
      Class<?> callerClass) {
    if (keystorePath == null) {
      throw new BatfishException(
          "Cannot start SSL server without keystore. If you have none, you must disable SSL.");
    }
    // first find the file as specified.
    // if that does not work, find it relative to the binary
    Path keystoreAbsolutePath = keystorePath.toAbsolutePath();
    if (!Files.exists(keystoreAbsolutePath)) {
      String callingClass = callerClass.getCanonicalName();
      System.err.printf(
          "%s: keystore file not found at %s or %s%n",
          callingClass, keystorePath, keystoreAbsolutePath);
      System.exit(1);
    }
    SSLContextConfigurator sslCon = new SSLContextConfigurator();
    sslCon.setKeyStoreFile(keystoreAbsolutePath.toString());
    sslCon.setKeyStorePass(keystorePassword);
    if (truststorePath != null) {
      if (truststorePassword == null) {
        throw new BatfishException("Truststore file supplied but truststore password missing");
      }
      sslCon.setTrustStoreFile(truststorePath.toString());
      sslCon.setTrustStorePass(truststorePassword);
    }
    boolean verifyClient = !trustAllCerts;
    return GrizzlyHttpServerFactory.createHttpServer(
        mgrUri,
        resourceConfig,
        true,
        new SSLEngineConfigurator(sslCon, false, verifyClient, false));
  }

  /** Returns {@code true} if any {@link Ip IP address} is owned by both devices. */
  private static boolean haveIpInCommon(Interface i1, Interface i2) {
    for (InterfaceAddress ia : i1.getAllAddresses()) {
      for (InterfaceAddress ia2 : i2.getAllAddresses()) {
        if (ia.getIp().equals(ia2.getIp())) {
          return true;
        }
      }
    }
    return false;
  }

  public static Topology synthesizeTopology(Map<String, Configuration> configurations) {
    Map<Prefix, List<Interface>> prefixInterfaces = new HashMap<>();
    configurations.forEach(
        (nodeName, node) -> {
          for (Interface iface : node.getAllInterfaces().values()) {
            if (iface.isLoopback(node.getConfigurationFormat()) || !iface.getActive()) {
              continue;
            }
            for (InterfaceAddress address : iface.getAllAddresses()) {
              if (address.getNetworkBits() < Prefix.MAX_PREFIX_LENGTH) {
                Prefix prefix = address.getPrefix();
                List<Interface> interfaceBucket =
                    prefixInterfaces.computeIfAbsent(prefix, k -> new LinkedList<>());
                interfaceBucket.add(iface);
              }
            }
          }
        });

    ImmutableSortedSet.Builder<Edge> edges = ImmutableSortedSet.naturalOrder();
    for (Entry<Prefix, List<Interface>> bucketEntry : prefixInterfaces.entrySet()) {
      Prefix p = bucketEntry.getKey();

      // Collect all interfaces that have subnets overlapping P iff they have an IP address in P.
      // Use an IdentityHashSet to prevent duplicates.
      Set<Interface> candidateInterfaces = Sets.newIdentityHashSet();
      IntStream.range(0, Prefix.MAX_PREFIX_LENGTH)
          .mapToObj(
              i -> prefixInterfaces.getOrDefault(new Prefix(p.getStartIp(), i), ImmutableList.of()))
          .flatMap(Collection::stream)
          .filter(
              iface -> iface.getAllAddresses().stream().anyMatch(ia -> p.containsIp(ia.getIp())))
          .forEach(candidateInterfaces::add);

      for (Interface iface1 : bucketEntry.getValue()) {
        for (Interface iface2 : candidateInterfaces) {
          // No device self-adjacencies
          if (iface1.getOwner() == iface2.getOwner()) {
            continue;
          }
          // don't connect interfaces that have any IP address in common
          if (haveIpInCommon(iface1, iface2)) {
            continue;
          }
          edges.add(new Edge(iface1, iface2));
        }
      }
    }
    return new Topology(edges.build());
  }

  public static <K1, K2, V1, V2> Map<K2, V2> toImmutableMap(
      Map<K1, V1> map,
      Function<Entry<K1, V1>, K2> keyFunction,
      Function<Entry<K1, V1>, V2> valueFunction) {
    return map.entrySet().stream().collect(ImmutableMap.toImmutableMap(keyFunction, valueFunction));
  }

  public static <E, K, V> Map<K, V> toImmutableMap(
      Collection<E> set, Function<E, K> keyFunction, Function<E, V> valueFunction) {
    return set.stream().collect(ImmutableMap.toImmutableMap(keyFunction, valueFunction));
  }

  public static <K1, K2 extends Comparable<? super K2>, V1, V2>
      SortedMap<K2, V2> toImmutableSortedMap(
          Map<K1, V1> map,
          Function<Entry<K1, V1>, K2> keyFunction,
          Function<Entry<K1, V1>, V2> valueFunction) {
    return map.entrySet()
        .stream()
        .collect(
            ImmutableSortedMap.toImmutableSortedMap(
                Comparator.naturalOrder(), keyFunction, valueFunction));
  }

  public static <T, K extends Comparable<? super K>, V>
      Collector<T, ?, ImmutableSortedMap<K, V>> toImmutableSortedMap(
          Function<? super T, ? extends K> keyFunction,
          Function<? super T, ? extends V> valueFunction) {
    return ImmutableSortedMap.toImmutableSortedMap(
        Comparator.naturalOrder(), keyFunction, valueFunction);
  }

  public static <E, K extends Comparable<? super K>, V> NavigableMap<K, V> toImmutableSortedMap(
      Collection<E> set, Function<E, K> keyFunction, Function<E, V> valueFunction) {
    return set.stream()
        .collect(
            ImmutableSortedMap.toImmutableSortedMap(
                Comparator.naturalOrder(), keyFunction, valueFunction));
  }

  public static <S extends Set<T>, T> S union(
      Set<T> set1, Set<T> set2, Supplier<S> setConstructor) {
    S unionSet = setConstructor.get();
    unionSet.addAll(set1);
    unionSet.addAll(set2);
    return unionSet;
  }

  public static void writeFile(Path outputPath, String output) {
    try (FileOutputStream fs = new FileOutputStream(outputPath.toFile());
        OutputStreamWriter os = new OutputStreamWriter(fs, StandardCharsets.UTF_8)) {
      os.write(output);
    } catch (FileNotFoundException e) {
      throw new BatfishException("Failed to write file (file not found): " + outputPath, e);
    } catch (IOException e) {
      throw new BatfishException("Failed to write file: " + outputPath, e);
    }
  }

  public static void writeStreamToFile(InputStream inputStream, Path outputFile) {
    try (OutputStream fileOutputStream = new FileOutputStream(outputFile.toFile())) {
      int read = 0;
      final byte[] bytes = new byte[STREAMED_FILE_BUFFER_SIZE];
      while ((read = inputStream.read(bytes)) != -1) {
        fileOutputStream.write(bytes, 0, read);
      }
    } catch (IOException e) {
      throw new BatfishException(
          "Failed to write input stream to output file: '" + outputFile + "'", e);
    }
  }
}<|MERGE_RESOLUTION|>--- conflicted
+++ resolved
@@ -601,13 +601,7 @@
       Set<InterfaceAddress> nonNattedInterfaceAddresses =
           interfaces
               .stream()
-              .filter(
-                  i ->
-                      i.getEgressNats() == null || i.getEgressNats().getTransformations().isEmpty())
-              .filter(
-                  i ->
-                      i.getIngressNats() == null
-                          || i.getIngressNats().getTransformations().isEmpty())
+              .filter(i -> i.getSourceNats().isEmpty())
               .flatMap(i -> i.getAllAddresses().stream())
               .collect(ImmutableSet.toImmutableSet());
       Set<IpWildcard> blacklist =
@@ -624,44 +618,8 @@
           IpWildcardSetIpSpace.builder().including(whitelist).excluding(blacklist).build();
       interfaces
           .stream()
-          .flatMap(
-              i ->
-                  Stream.concat(
-                      i.getEgressNats() == null
-                          ? Stream.empty()
-                          : i.getEgressNats().getDynamicTransformations().stream(),
-                      i.getIngressNats() == null
-                          ? Stream.empty()
-                          : i.getIngressNats().getDynamicTransformations().stream()))
+          .flatMap(i -> i.getSourceNats().stream())
           .forEach(
-<<<<<<< HEAD
-              nat -> {
-                for (long ipAsLong = nat.getPoolIpFirst().asLong();
-                    ipAsLong <= nat.getPoolIpLast().asLong();
-                    ipAsLong++) {
-                  Ip currentPoolIp = new Ip(ipAsLong);
-                  builder.put(currentPoolIp, ipSpace);
-                }
-              });
-      interfaces
-          .stream()
-          .flatMap(
-              i ->
-                  Stream.concat(
-                      i.getEgressNats() == null
-                          ? Stream.empty()
-                          : i.getEgressNats().getStaticTransformations().stream(),
-                      i.getIngressNats() == null
-                          ? Stream.empty()
-                          : i.getIngressNats().getStaticTransformations().stream()))
-          .forEach(
-              nat -> {
-                for (long ipAsLong = nat.getLocalNetwork().getStartIp().asLong();
-                    ipAsLong <= nat.getLocalNetwork().getEndIp().asLong();
-                    ipAsLong++) {
-                  Ip currentPoolIp = new Ip(ipAsLong);
-                  builder.put(currentPoolIp, ipSpace);
-=======
               sourceNat -> {
                 if (sourceNat.getPoolIpFirst() != null && sourceNat.getPoolIpLast() != null) {
                   for (long ipAsLong = sourceNat.getPoolIpFirst().asLong();
@@ -670,7 +628,6 @@
                     Ip currentPoolIp = new Ip(ipAsLong);
                     builder.put(currentPoolIp, ipSpace);
                   }
->>>>>>> 757250f2
                 }
               });
     }
