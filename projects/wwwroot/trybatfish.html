<!DOCTYPE html>
<html xmlns="http://www.w3.org/1999/xhtml">
<head>
    <title>Try Batfish</title>
    <script src="libs/jquery-1.11.3.min.js"></script>
    <script src="libs/jszip.min.js"></script>
    <script src="libs/spin.min.js"></script>
    <script src="libs/jquery.spin.js"></script>
    <!-- Mandatory in IE 6, 7, 8 and 9. -->
    <!--[if IE]>
    <script type="text/javascript" src="dist/jszip-utils-ie.js"></script>
    <![endif]-->
    <script src="libs/jszip-utils.js"></script>

    <script src="scripts/utils.js"></script>
    <script src="scripts/bfconsts.js"></script>
    <script src="scripts/coordconsts.js"></script>
    <script src="scripts/batfish-common.js"></script>
    <script src="scripts/workclient.js"></script>
    <script src="scripts/trybatfish.js"></script>
    <script src="libs/jquery-ui.js"></script>
    <script src="http://cdnjs.cloudflare.com/ajax/libs/qtip2/2.2.0/jquery.qtip.js"></script>
    <script src="libs/cytoscape.js"></script>
    <script src="libs/cytoscape-qtip.js"></script>
<<<<<<< HEAD
=======
    <script src="scripts/topologyconsts.js"></script>
>>>>>>> 4487a6dc
    <script src="scripts/topology.js"></script>

    <script>

        var apiKey = "0000000";
        var containerPrefix = "js";
        var containerName = "";
        var testrigName = "js_testrig";
        var envName = "default";
        var diffEnvName = "";

        //this variable holds the zip'd contents or base or differential testrig
        var testrigZip = "";

        //............text area for debug and output
        var elementDebugText = '#txtDebug';
        var elementOutputText = '#txtOutput';

        //............from where to get the config information
        var elementTestrigFile = '#fileConfig';
        var elementConfigText = '#txtConfig';
        var elementConfigSelect = '#configSelect';

        //.............from where to get the differential environment file information
        var elementDiffEnvFile = '#fileDiffEnv';

        //..............from where to the get question information
        var elementQuestionFile = '#fileQuestion';
        var elementQuestionParams = '#txtQuestionParams';
        var elementQuestionText = '#txtQuestion';
        var elementQuestionSelect = '#questionSelect';

        //............buttons for triggering various actions
        var elementUploadBaseTestrigBtn = '#btnUploadConfig';
        var elementUploadDiffEnvBtn = '#btnUploadDiffEnv';
        var elementAnswerQuestionBtn = '#btnAnswerQuestion';
        var elementAnswerDiffQuestionBtn = '#btnAnswerDiffQuestion';

        //spin
        var elementSpinDiv = '#spinwrapper';

        var fnDrawTopology = ParseTopology;
        var fnShowHighlights = SetupHighlightsMenu;
    </script>
<<<<<<< HEAD
    <link rel="stylesheet" type="text/css" href="styles/style.css" />
    <link rel="stylesheet" href="styles/graph.css" type="text/css">
    <link rel="stylesheet" type="text/css" href="http://cdnjs.cloudflare.com/ajax/libs/qtip2/2.2.0/jquery.qtip.css">
    <link rel="stylesheet" href="styles/jquery-ui.css" type="text/css">
=======

 	<link rel="stylesheet" href="styles/jquery-ui.css" type="text/css">
    <link rel="stylesheet" type="text/css" href="styles/style.css" />
    <link rel="stylesheet" href="styles/graph.css" type="text/css">
    <link rel="stylesheet" type="text/css" href="http://cdnjs.cloudflare.com/ajax/libs/qtip2/2.2.0/jquery.qtip.css">
   
>>>>>>> 4487a6dc
</head>
<body>

<!--
    <div id="divTest">
        <input type="button" id="btnTest" value="Test me!" onclick="testMe()" />
    </div>
-->

    <h2>
        <input type="button" value="Toggle instructions" width="50px" onclick="jQuery('#instructions').toggle()" />
    </h2>
    <div id="instructions">
        <ol>
            <li>Enter configuration, which can be an individual device or a zipped testrig, and press <b>Process base configuration</b>.
                    </li>
            <li>Enter question, and press <b>Answer about base</b>.
                    </li>
            <li>To ask questions about a planned configuration change, 
                   
                           

                <ol>
                    <li>Enter the configuration delta (i.e., files that differ from the base), and press <b>Process delta configuration</b>.
                                </li>
                    <li>Enter question, and press <b>Answer about delta</b>. 
                                </li>
                </ol>
            </li>
        </ol>
        <p>
        &nbsp;&nbsp;&nbsp;&nbsp;&nbsp;Steps 2 and 3 can be repeated multiple times for different questions and delta configurations.  To analyze a new base configuration, start again (reload the page).                
   
    </div>

    <div id="spinwrapper"></div>

    <table>
        <tr>
            <td colspan="3">
                <div id="myspinner"></div>
            </td>
        </tr>

        </div>
       
        <tr>
            <td>
                <form class="myform">
                    <table>
                        <tr>
                            <td bgcolor="#DDFFDD" style="padding-right: -2px">
                                <table>
                                    <tr align="center">
                                        <td colspan="2">
                                            <h3>Enter Configuration [Choose your file, type configuration, or select a sample to explore]</h3>
                                        </td>
                                    </tr>
                                    <tr>
                                        <td>
                                            <textarea id="txtConfig" style="display: normal; border-radius: 5px" cols="50" rows="20"></textarea>
                                        </td>
                                        <td>
                                            <input type="file" id="fileConfig" />
                                            <script> jQuery('#fileConfig').change(loadConfigText); </script>
                                            <br />
                                            <br />
                                            <select id="configSelect" onchange="loadText(elementConfigSelect, elementConfigText, elementTestrigFile)">
                                                <option disabled selected>-- select a sample config -- </option>
                                                <option value="samples/as1border1.cfg.txt">Example border router</option>
                                                <option value="samples/as1core1.cfg.txt">Example core router</option>
                                                <option value="samples/example.zip">Example base testrig</option>
                                                <option value="samples/delta.zip">Example delta testrig</option>
                                            </select>
                                        </td>
                                    </tr>
                                    <tr align="center">
                                        <td>
                                            <input type="button" id="btnUploadConfig" value="Process base configuration"
                                                onclick="startCalls('btnUploadConfigText', 'initcontainer::uploadtestrigsmart::parsevendorspecific::parsevendorindependent::drawtopology::posttestriginit')" />
                                            <input type="button" id="btnUploadDiffEnv" value="Process delta configuration" disabled
                                                onclick="startCalls('btnUploadConfigText', 'uploaddiffenvsmart::generatediffdataplane::getdiffdataplane::postdiffenvinit')" />
                                        </td>
                                    </tr>
                                </table>
                            </td>
                        </tr>

                        <tr>
                            <td colspan="2">
                                <hr />
                            </td>
                        </tr>

                        <tr>
                            <td bgcolor="#DDFFDD">
                                <table>
                                    <tr align="center">
                                        <td colspan="2">
                                            <h3>Enter question [Choose your file, type the question, or select from our samples]</h3>
                                        </td>
                                    </tr>
                                    <tr>
                                        <td>
                                            <textarea id="txtQuestion" style="display: normal; border-radius: 5px" cols="50" rows="20"></textarea>
                                        </td>
                                        <td>
                                            <input type="file" id="fileQuestion" />
                                            <script> jQuery('#fileQuestion').change(loadQuestionText); </script>
                                            <br />
                                            <br />
                                            <select id="questionSelect" onchange="loadText(elementQuestionSelect, elementQuestionText, elementQuestionFile)">
                                                <option disabled selected>-- select a sample question -- </option>
                                                <option value="samples/unique-ip-assignments.q.txt">Unique IP assignments</option>
                                                <option value="samples/print-ebgp-nodes.q.txt">List EBGP nodes</option>
                                                <option value="samples/ospf-loopbacks.q.txt">OSPF loopback announcements</option>
                                                <option value="samples/traceroute.q.txt">Traceroute</option>
                                                <option value="samples/multipath.q.txt">Multipath consistency</option>
                                                <option value="samples/reachability.q.txt">Reachability between devices</option>
                                                <option value="samples/failure.q.txt">Base vs delta reachability</option>
                                            </select>
                                        </td>
                                    </tr>
                                    <tr align="center">
                                        <td>
                                            <input type="button" id="btnAnswerQuestion" value="Answer about base" disabled
                                                onclick="startCalls('btnAnswerQuestion', 'uploadquestiontext::answerquestion')" />
                                            <input type="button" id="btnAnswerDiffQuestion" value="Answer about delta" disabled
                                                onclick="startCalls('btnAnswerDiffQuestion', 'uploadquestiontext::answerdiffquestion')" />
                                        </td>
                                    </tr>
                                </table>
                            </td>
                        </tr>

                    </table>
                </form>
            </td>
            <td></td>
            <td>
                <table>
                    <tr>
                        <td>
<<<<<<< HEAD
                            <div id="cy"></div>
                            <div data-role="content"></div>
=======
                        	<table>
                        		<tr>
                        			<td colspan="2">
                        				<div id="cy"></div>
                        			</td>
                    			</tr>
                        			<tr>
                        				<td>
                        					<button id="btnSaveLayout" onclick="SaveLayout()"> Save Layout</button>
                        					<button id="btnAutoLayout" onclick="DoAutoLayout()"> Auto Layout</button>
                        				</td>
                        				<td>
                        					<div data-role="content"></div>
                        				</td>
                        			
                        		</tr>
                        	</table>  
>>>>>>> 4487a6dc
                        </td>
                    </tr>
                    <tr>
                        <td align="center" bgcolor="#DDDDFF">
                            <h3>Output</h3>
                            <br />
                            <textarea id="txtOutput" style="display: normal; border-radius: 5px" cols="90" rows="21" readonly></textarea>
                        </td>
                    </tr>
                </table>
            </td>
        </tr>
    </table>
    <div id="activityLog" align="center">
        <h3>Activity log</h3>
        <textarea id="txtDebug" style="display: normal; border-radius: 5pt" rows="10" cols="140" readonly></textarea>
    </div>
</body>
</html><|MERGE_RESOLUTION|>--- conflicted
+++ resolved
@@ -22,10 +22,7 @@
     <script src="http://cdnjs.cloudflare.com/ajax/libs/qtip2/2.2.0/jquery.qtip.js"></script>
     <script src="libs/cytoscape.js"></script>
     <script src="libs/cytoscape-qtip.js"></script>
-<<<<<<< HEAD
-=======
     <script src="scripts/topologyconsts.js"></script>
->>>>>>> 4487a6dc
     <script src="scripts/topology.js"></script>
 
     <script>
@@ -70,19 +67,12 @@
         var fnDrawTopology = ParseTopology;
         var fnShowHighlights = SetupHighlightsMenu;
     </script>
-<<<<<<< HEAD
-    <link rel="stylesheet" type="text/css" href="styles/style.css" />
-    <link rel="stylesheet" href="styles/graph.css" type="text/css">
-    <link rel="stylesheet" type="text/css" href="http://cdnjs.cloudflare.com/ajax/libs/qtip2/2.2.0/jquery.qtip.css">
-    <link rel="stylesheet" href="styles/jquery-ui.css" type="text/css">
-=======
 
  	<link rel="stylesheet" href="styles/jquery-ui.css" type="text/css">
     <link rel="stylesheet" type="text/css" href="styles/style.css" />
     <link rel="stylesheet" href="styles/graph.css" type="text/css">
     <link rel="stylesheet" type="text/css" href="http://cdnjs.cloudflare.com/ajax/libs/qtip2/2.2.0/jquery.qtip.css">
    
->>>>>>> 4487a6dc
 </head>
 <body>
 
@@ -226,10 +216,6 @@
                 <table>
                     <tr>
                         <td>
-<<<<<<< HEAD
-                            <div id="cy"></div>
-                            <div data-role="content"></div>
-=======
                         	<table>
                         		<tr>
                         			<td colspan="2">
@@ -247,7 +233,6 @@
                         			
                         		</tr>
                         	</table>  
->>>>>>> 4487a6dc
                         </td>
                     </tr>
                     <tr>
