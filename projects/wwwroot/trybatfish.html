<!DOCTYPE html>
<html xmlns="http://www.w3.org/1999/xhtml">
<head>
    <title>Try Batfish</title>
    <script src="https://ajax.aspnetcdn.com/ajax/jQuery/jquery-1.11.3.min.js"></script>
    <script src="libs/jszip.min.js"></script>
    <script src="libs/spin.min.js"></script>
    <script src="libs/jquery.spin.js"></script>
    <!-- Mandatory in IE 6, 7, 8 and 9. -->
    <!--[if IE]>
    <script type="text/javascript" src="dist/jszip-utils-ie.js"></script>
    <![endif]-->
    <script src="libs/jszip-utils.js"></script>

<<<<<<< HEAD
	<script src="scripts/utils.js"></script>
=======
    <script src="scripts/utils.js"></script>
>>>>>>> 6b299257
    <script src="scripts/bfconsts.js"></script>
    <script src="scripts/coordconsts.js"></script>
    <script src="scripts/batfish-common.js"></script>
    <script src="scripts/workclient.js"></script>
    <script src="scripts/trybatfish.js"></script>
    <script src="libs/jquery-ui.js"></script>
<<<<<<< HEAD
	<script src="http://cdnjs.cloudflare.com/ajax/libs/qtip2/2.2.0/jquery.qtip.js"></script>
	<script src="libs/cytoscape.js"></script>
	<script src="libs/cytoscape-qtip.js"></script>
	<script src="scripts/topology.js"></script>
    
=======
    <script src="http://cdnjs.cloudflare.com/ajax/libs/qtip2/2.2.0/jquery.qtip.js"></script>
    <script src="libs/cytoscape.js"></script>
    <script src="libs/cytoscape-qtip.js"></script>
    <script src="scripts/topology.js"></script>

>>>>>>> 6b299257
    <script>
        var apiKey = "0000000";
        var containerPrefix = "js";
        var containerName = "";
        var testrigName = "js_testrig";
        var envName = "default";
        var diffEnvName = "";

        //this variable holds the zip'd contents or base or differential testrig
        var testrigZip = "";

        //............text area for debug and output
        var elementDebugText = '#txtDebug';
        var elementOutputText = '#txtOutput';

        //............from where to get the config information
        var elementTestrigFile = '#fileConfig';
        var elementConfigText = '#txtConfig';
        var elementConfigSelect = '#configSelect';

        //.............from where to get the differential environment file information
        var elementDiffEnvFile = '#fileDiffEnv';

        //..............from where to the get question information
        var elementQuestionFile = '#fileQuestion';
        var elementQuestionParams = '#txtQuestionParams';
        var elementQuestionText = '#txtQuestion';
        var elementQuestionSelect = '#questionSelect';

        //............buttons for triggering various actions
        var elementUploadBaseTestrigBtn = '#btnUploadConfig';
        var elementUploadDiffEnvBtn = '#btnUploadDiffEnv';
        var elementAnswerQuestionBtn = '#btnAnswerQuestion';
        var elementAnswerDiffQuestionBtn = '#btnAnswerDiffQuestion';

        //spin
        var elementSpinDiv = '#spinwrapper';

        var fnDrawTopology = ParseJsonTopology;
        var fnShowHighlights = SetupHighlightsMenu;
    </script>
    <link rel="stylesheet" type="text/css" href="styles/style.css" />
<<<<<<< HEAD
	<link rel="stylesheet" href="styles/graph.css" type="text/css">
	<link rel="stylesheet" type="text/css" href="http://cdnjs.cloudflare.com/ajax/libs/qtip2/2.2.0/jquery.qtip.css">
	<link rel="stylesheet" href="styles/jquery-ui.css" type="text/css">

=======
    <link rel="stylesheet" href="styles/graph.css" type="text/css">
    <link rel="stylesheet" type="text/css" href="http://cdnjs.cloudflare.com/ajax/libs/qtip2/2.2.0/jquery.qtip.css">
    <link rel="stylesheet" href="styles/jquery-ui.css" type="text/css">
>>>>>>> 6b299257
</head>
<body>
    <div id="divTest">
        <input type="button" id="btnTest" value="Test me!" onclick="testMe()" />
    </div>
    <h2>
        <input type="button" value="Toggle instructions" width="50px" onclick="jQuery('#instructions').toggle()" />
    </h2>
    <div id="instructions">
        <ol>
            <li>Enter configuration, which can be an individual device or a zipped testrig, and press <b>Process base configuration</b>.
                    </li>
            <li>Enter question, and press <b>Answer about base</b>.
                    </li>
            <li>To ask questions about a planned configuration change, 
                   
                           

                <ol>
                    <li>Enter the configuration delta (i.e., files that differ from the base), and press <b>Process delta configuration</b>.
                                </li>
                    <li>Enter question, and press <b>Answer about delta</b>. 
                                </li>
                </ol>
            </li>
        </ol>
        <p>
        &nbsp;&nbsp;&nbsp;&nbsp;&nbsp;Steps 2 and 3 can be repeated multiple times for different questions and delta configurations.  To analyze a new base configuration, start again (reload the page).                
   
    </div>

    <div id="spinwrapper"></div>

    <table>
        <tr>
            <td colspan="3">
                <div id="myspinner"></div>
            </td>
        </tr>

        </div>
       
        <tr>
            <td>
                <form class="myform">
                    <table>
                        <tr>
                            <td bgcolor="#DDFFDD" style="padding-right: -2px">
                                <table>
                                    <tr align="center">
                                        <td colspan="2">
                                            <h3>Enter Configuration [Choose your file, type configuration, or select a sample to explore]</h3>
                                        </td>
                                    </tr>
                                    <tr>
                                        <td>
                                            <textarea id="txtConfig" style="display: normal; border-radius: 5px" cols="50" rows="20"></textarea>
                                        </td>
                                        <td>
                                            <input type="file" id="fileConfig" />
                                            <script> jQuery('#fileConfig').change(loadConfigText); </script>
                                            <br />
                                            <br />
                                            <select id="configSelect" onchange="loadText(elementConfigSelect, elementConfigText, elementTestrigFile)">
                                                <option disabled selected>-- select a sample config -- </option>
                                                <option value="samples/as1border1.cfg.txt">Example border router</option>
                                                <option value="samples/as1core1.cfg.txt">Example core router</option>
                                                <option value="samples/example.zip">Example base testrig</option>
                                                <option value="samples/delta.zip">Example delta testrig</option>
                                            </select>
                                        </td>
                                    </tr>
                                    <tr align="center">
                                        <td>
                                            <input type="button" id="btnUploadConfig" value="Process base configuration"
                                                onclick="startCalls('btnUploadConfigText', 'initcontainer::uploadtestrigsmart::parsevendorspecific::parsevendorindependent::drawtopology::posttestriginit')" />
                                            <input type="button" id="btnUploadDiffEnv" value="Process delta configuration" disabled
                                                onclick="startCalls('btnUploadConfigText', 'uploaddiffenvsmart::generatediffdataplane::getdiffdataplane::postdiffenvinit')" />
                                        </td>
                                    </tr>
                                </table>
                            </td>
                        </tr>

                        <tr>
                            <td colspan="2">
                                <hr />
                            </td>
                        </tr>

                        <tr>
                            <td bgcolor="#DDFFDD">
                                <table>
                                    <tr align="center">
                                        <td colspan="2">
                                            <h3>Enter question [Choose your file, type the question, or select from our samples]</h3>
                                        </td>
                                    </tr>
                                    <tr>
                                        <td>
                                            <textarea id="txtQuestion" style="display: normal; border-radius: 5px" cols="50" rows="20"></textarea>
                                        </td>
                                        <td>
                                            <input type="file" id="fileQuestion" />
                                            <script> jQuery('#fileQuestion').change(loadQuestionText); </script>
                                            <br />
                                            <br />
                                            <select id="questionSelect" onchange="loadText(elementQuestionSelect, elementQuestionText, elementQuestionFile)">
                                                <option disabled selected>-- select a sample question -- </option>
                                                <option value="samples/unique-ip-assignments.q.txt">Unique IP assignments</option>
                                                <option value="samples/print-ebgp-nodes.q.txt">List EBGP nodes</option>
                                                <option value="samples/ospf-loopbacks.q.txt">OSPF loopback announcements</option>
                                                <option value="samples/traceroute.q.txt">Traceroute</option>
                                                <option value="samples/multipath.q.txt">Multipath consistency</option>
                                                <option value="samples/reachability.q.txt">Reachability between devices</option>
                                                <option value="samples/failure.q.txt">Base vs delta reachability</option>
                                            </select>
                                        </td>
                                    </tr>
                                    <tr align="center">
                                        <td>
                                            <input type="button" id="btnAnswerQuestion" value="Answer about base" disabled
                                                onclick="startCalls('btnAnswerQuestion', 'uploadquestiontext::answerquestion')" />
                                            <input type="button" id="btnAnswerDiffQuestion" value="Answer about delta" disabled
                                                onclick="startCalls('btnAnswerDiffQuestion', 'uploadquestiontext::answerdiffquestion')" />
                                        </td>
                                    </tr>
                                </table>
                            </td>
                        </tr>

                    </table>
                </form>
            </td>
            <td></td>
            <td>
<<<<<<< HEAD
            	<table>
            		<tr>
            			<td>
            				<div id="cy"></div>
            				<div data-role="content"></div>
        				</td>
    				</tr>
  					<tr>
						<td align="center" bgcolor="#DDDDFF">
							<h3>Output</h3>
							<br />
							<textarea id="txtOutput" style="display: normal; border-radius: 5px" cols="90" rows="21" readonly></textarea>						
						</td>
					</tr>
            	</table>
=======
                <table>
                    <tr>
                        <td>
                            <div id="cy"></div>
                            <div data-role="content"></div>
                        </td>
                    </tr>
                    <tr>
                        <td align="center" bgcolor="#DDDDFF">
                            <h3>Output</h3>
                            <br />
                            <textarea id="txtOutput" style="display: normal; border-radius: 5px" cols="90" rows="21" readonly></textarea>
                        </td>
                    </tr>
                </table>
>>>>>>> 6b299257
            </td>
        </tr>
    </table>
    <div id="activityLog" align="center">
        <h3>Activity log</h3>
        <textarea id="txtDebug" style="display: normal; border-radius: 5pt" rows="10" cols="140" readonly></textarea>
    </div>
</body>
</html><|MERGE_RESOLUTION|>--- conflicted
+++ resolved
@@ -12,30 +12,18 @@
     <![endif]-->
     <script src="libs/jszip-utils.js"></script>
 
-<<<<<<< HEAD
-	<script src="scripts/utils.js"></script>
-=======
     <script src="scripts/utils.js"></script>
->>>>>>> 6b299257
     <script src="scripts/bfconsts.js"></script>
     <script src="scripts/coordconsts.js"></script>
     <script src="scripts/batfish-common.js"></script>
     <script src="scripts/workclient.js"></script>
     <script src="scripts/trybatfish.js"></script>
     <script src="libs/jquery-ui.js"></script>
-<<<<<<< HEAD
-	<script src="http://cdnjs.cloudflare.com/ajax/libs/qtip2/2.2.0/jquery.qtip.js"></script>
-	<script src="libs/cytoscape.js"></script>
-	<script src="libs/cytoscape-qtip.js"></script>
-	<script src="scripts/topology.js"></script>
-    
-=======
     <script src="http://cdnjs.cloudflare.com/ajax/libs/qtip2/2.2.0/jquery.qtip.js"></script>
     <script src="libs/cytoscape.js"></script>
     <script src="libs/cytoscape-qtip.js"></script>
     <script src="scripts/topology.js"></script>
 
->>>>>>> 6b299257
     <script>
         var apiKey = "0000000";
         var containerPrefix = "js";
@@ -78,16 +66,9 @@
         var fnShowHighlights = SetupHighlightsMenu;
     </script>
     <link rel="stylesheet" type="text/css" href="styles/style.css" />
-<<<<<<< HEAD
-	<link rel="stylesheet" href="styles/graph.css" type="text/css">
-	<link rel="stylesheet" type="text/css" href="http://cdnjs.cloudflare.com/ajax/libs/qtip2/2.2.0/jquery.qtip.css">
-	<link rel="stylesheet" href="styles/jquery-ui.css" type="text/css">
-
-=======
     <link rel="stylesheet" href="styles/graph.css" type="text/css">
     <link rel="stylesheet" type="text/css" href="http://cdnjs.cloudflare.com/ajax/libs/qtip2/2.2.0/jquery.qtip.css">
     <link rel="stylesheet" href="styles/jquery-ui.css" type="text/css">
->>>>>>> 6b299257
 </head>
 <body>
     <div id="divTest">
@@ -224,23 +205,6 @@
             </td>
             <td></td>
             <td>
-<<<<<<< HEAD
-            	<table>
-            		<tr>
-            			<td>
-            				<div id="cy"></div>
-            				<div data-role="content"></div>
-        				</td>
-    				</tr>
-  					<tr>
-						<td align="center" bgcolor="#DDDDFF">
-							<h3>Output</h3>
-							<br />
-							<textarea id="txtOutput" style="display: normal; border-radius: 5px" cols="90" rows="21" readonly></textarea>						
-						</td>
-					</tr>
-            	</table>
-=======
                 <table>
                     <tr>
                         <td>
@@ -256,7 +220,6 @@
                         </td>
                     </tr>
                 </table>
->>>>>>> 6b299257
             </td>
         </tr>
     </table>
