--- conflicted
+++ resolved
@@ -8659,13 +8659,10 @@
         SERVICE_POLICY_INTERFACE_POLICY,
         ctx.name.getStart().getLine());
     String ifaceName = ctx.iface.getText();
-<<<<<<< HEAD
     if (ifaceName.equals("outside") || ifaceName.equals("inside")) {
       todo(ctx);
       return;
     }
-    String iface = getCanonicalInterfaceName(ifaceName);
-=======
     Interface iface = getAsaInterfaceByAlias(ifaceName);
     if (iface == null) {
       // Should never get here with valid config, ASA prevents referencing a nonexistent iface here
@@ -8674,10 +8671,9 @@
       return;
     }
 
->>>>>>> 757250f2
     _configuration.referenceStructure(
         INTERFACE,
-        getCanonicalInterfaceName(iface.getName()),
+        getCanonicalInterfaceName(ifaceName),
         SERVICE_POLICY_INTERFACE,
         ctx.iface.getStart().getLine());
   }
