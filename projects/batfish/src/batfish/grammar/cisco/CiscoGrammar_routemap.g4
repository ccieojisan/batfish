parser grammar CiscoGrammar_routemap;

import CiscoGrammarCommonParser;

options {
   tokenVocab = CiscoGrammarCommonLexer;
}

match_as_path_access_list_rm_stanza
:
   MATCH AS_PATH
   (
      name_list += DEC
   )+ NEWLINE
;

match_community_list_rm_stanza
:
   MATCH COMMUNITY
   (
      name_list +=
      (
         VARIABLE
         | DEC
      )
   )+ NEWLINE
;

match_ip_access_list_rm_stanza
:
   MATCH IP ADDRESS
   (
      name_list +=
      (
         VARIABLE
         | DEC
      )
   )+ NEWLINE
;

match_ip_prefix_list_rm_stanza
:
   MATCH IP ADDRESS PREFIX_LIST
   (
      name_list +=
      (
         VARIABLE
         | DEC
      )
   )+ NEWLINE
;

match_ipv6_rm_stanza
:
   MATCH IPV6 ~NEWLINE* NEWLINE
;

match_length_rm_stanza
:
   MATCH LENGTH ~NEWLINE* NEWLINE
;

match_rm_stanza
:
   match_as_path_access_list_rm_stanza
   | match_community_list_rm_stanza
   | match_ip_access_list_rm_stanza
   | match_ip_prefix_list_rm_stanza
   | match_ipv6_rm_stanza
   | match_length_rm_stanza
   | match_tag_rm_stanza
;

match_tag_rm_stanza
:
   MATCH TAG
   (
      tag_list += DEC
   )+ NEWLINE
;

null_rm_stanza
:
   NO?
   (
      DESCRIPTION
   ) ~NEWLINE* NEWLINE
;

rm_stanza
:
   match_rm_stanza
   | null_rm_stanza
   | set_rm_stanza
;

route_map_named_stanza
locals [boolean again]
:
   ROUTE_MAP name = VARIABLE route_map_tail
   {
		$again = _input.LT(1).getType() == ROUTE_MAP &&
		_input.LT(2).getType() == VARIABLE &&
		_input.LT(2).getText().equals($name.text);
	}

   (
      {$again}?

      route_map_named_stanza
      |
      {!$again}?

   )
;

route_map_stanza
:
   named = route_map_named_stanza
;

route_map_tail
:
   rmt = access_list_action num = DEC NEWLINE route_map_tail_tail
   closing_comment
;

route_map_tail_tail
:
   (
      rms_list += rm_stanza
   )*
;

set_as_path_prepend_rm_stanza
:
   SET AS_PATH PREPEND
   (
      as_list += DEC
   )+ NEWLINE
;

set_comm_list_delete_rm_stanza
:
   SET COMM_LIST
   (
      name = DEC
      | name = VARIABLE
   ) DELETE NEWLINE
;

set_community_additive_rm_stanza
:
   SET COMMUNITY
   (
      comm_list += community
   )+ ADDITIVE NEWLINE
;

set_community_none_rm_stanza
:
   SET COMMUNITY NONE NEWLINE
;

set_community_rm_stanza
:
   SET COMMUNITY
   (
      comm_list += community
   )+ NEWLINE
;

set_interface_rm_stanza
:
   SET INTERFACE ~NEWLINE* NEWLINE
;

set_ip_df_rm_stanza
:
   SET IP DF ~NEWLINE* NEWLINE
;

set_ipv6_rm_stanza
:
   SET IPV6 ~NEWLINE* NEWLINE
;

set_local_preference_rm_stanza
:
   SET LOCAL_PREFERENCE pref = DEC NEWLINE
;

set_metric_rm_stanza
:
   SET METRIC metric = DEC NEWLINE
;

set_metric_type_rm_stanza
:
	SET METRIC_TYPE type = VARIABLE NEWLINE
;

set_mpls_label_rm_stanza
:
	SET MPLS_LABEL NEWLINE
;

set_next_hop_rm_stanza
:
   SET IP NEXT_HOP
   (
      nexthop_list += IP_ADDRESS
   )+ NEWLINE
;

set_origin_rm_stanza
:
   SET ORIGIN
   (
      (
         EGP as = DEC
      )
      | IGP
      | INCOMPLETE
   ) NEWLINE
;

set_rm_stanza
:
<<<<<<< HEAD
   set_as_path_prepend_rm_stanza
   | set_comm_list_delete_rm_stanza
   | set_community_rm_stanza
   | set_community_additive_rm_stanza
   | set_interface_rm_stanza
   | set_ip_df_rm_stanza
   | set_ipv6_rm_stanza
   | set_local_preference_rm_stanza
   | set_metric_rm_stanza
   | set_next_hop_rm_stanza
   | set_origin_rm_stanza
=======
	set_as_path_prepend_rm_stanza
	| set_comm_list_delete_rm_stanza
	| set_community_rm_stanza
	| set_community_additive_rm_stanza
	| set_interface_rm_stanza
	| set_ip_df_rm_stanza
	| set_ipv6_rm_stanza
	| set_local_preference_rm_stanza
	| set_metric_rm_stanza
	| set_metric_type_rm_stanza
	| set_mpls_label_rm_stanza
	| set_next_hop_rm_stanza
	| set_origin_rm_stanza
>>>>>>> 3f6993bd
;
<|MERGE_RESOLUTION|>--- conflicted
+++ resolved
@@ -227,7 +227,6 @@
 
 set_rm_stanza
 :
-<<<<<<< HEAD
    set_as_path_prepend_rm_stanza
    | set_comm_list_delete_rm_stanza
    | set_community_rm_stanza
@@ -237,21 +236,8 @@
    | set_ipv6_rm_stanza
    | set_local_preference_rm_stanza
    | set_metric_rm_stanza
+	| set_metric_type_rm_stanza
+	| set_mpls_label_rm_stanza
    | set_next_hop_rm_stanza
    | set_origin_rm_stanza
-=======
-	set_as_path_prepend_rm_stanza
-	| set_comm_list_delete_rm_stanza
-	| set_community_rm_stanza
-	| set_community_additive_rm_stanza
-	| set_interface_rm_stanza
-	| set_ip_df_rm_stanza
-	| set_ipv6_rm_stanza
-	| set_local_preference_rm_stanza
-	| set_metric_rm_stanza
-	| set_metric_type_rm_stanza
-	| set_mpls_label_rm_stanza
-	| set_next_hop_rm_stanza
-	| set_origin_rm_stanza
->>>>>>> 3f6993bd
-;
+;
