--- conflicted
+++ resolved
@@ -32,7 +32,6 @@
             .matcher(fileText);
       Matcher bladeNetworkMatcher = Pattern.compile("(?m)^switch-type")
             .matcher(fileText);
-<<<<<<< HEAD
       Matcher ciscoLike = Pattern.compile(
             "(?m)(^boot system flash.*$)|(^interface .*$)").matcher(fileText);
       Matcher alcatelAosMatcher = Pattern.compile("(?m)^system name").matcher(
@@ -41,20 +40,6 @@
             fileText);
       
       if (fileText.contains("set system config-management commit-revisions")) {
-=======
-      Matcher ciscoLike = Pattern
-            .compile("(?m)(^boot system flash.*$)|(^interface .*$)")
-            .matcher(fileText);
-      Matcher alcatelAosMatcher = Pattern.compile("(?m)^system name")
-            .matcher(fileText);
-      Matcher mssMatcher = Pattern.compile("(?m)^set system name")
-            .matcher(fileText);
-      if (fileText.contains("edit interface")) {
-         return ConfigurationFormat.UNKNOWN;
-      }
-      else if (fileText
-            .contains("set system config-management commit-revisions")) {
->>>>>>> 1cbb0a4e
          return ConfigurationFormat.FLAT_VYOS;
       }
       else if (fileText.contains("INPUT") && fileText.contains("OUTPUT")
