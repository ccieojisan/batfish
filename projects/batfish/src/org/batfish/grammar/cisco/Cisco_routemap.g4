parser grammar Cisco_routemap;

import Cisco_common;

options {
   tokenVocab = CiscoLexer;
}

apply_rp_stanza
:
   APPLY name = variable
   (
      PAREN_LEFT varlist = route_policy_params_list PAREN_RIGHT
   )? NEWLINE
;

as_expr
:
   DEC
   | AUTO
   | RP_VARIABLE
;

as_path_set_elem
:
   IOS_REGEX AS_PATH_SET_REGEX
;

as_path_set_expr
:
   inline = as_path_set_inline
   | rpvar = RP_VARIABLE
   | named = variable
;

as_path_set_inline
:
   PAREN_LEFT elems += as_path_set_elem
   (
      COMMA elems += as_path_set_elem
   )* PAREN_RIGHT
;

as_range_expr
:
   SINGLE_QUOTE
   (
      subranges += rp_subrange
   )+ SINGLE_QUOTE EXACT?
;

boolean_and_rp_stanza
:
   boolean_not_rp_stanza
   | boolean_and_rp_stanza AND boolean_not_rp_stanza
;

boolean_apply_rp_stanza
:
   APPLY name = variable
   (
      PAREN_LEFT varlist = route_policy_params_list PAREN_RIGHT
   )?
;

boolean_as_path_in_rp_stanza
:
   AS_PATH IN expr = as_path_set_expr
;

boolean_as_path_neighbor_is_rp_stanza
:
   AS_PATH NEIGHBOR_IS as_range_expr
;

boolean_as_path_originates_from_rp_stanza
:
   AS_PATH ORIGINATES_FROM as_range_expr
;

boolean_as_path_passes_through_rp_stanza
:
   AS_PATH PASSES_THROUGH as_range_expr
;

boolean_community_matches_any_rp_stanza
:
   COMMUNITY MATCHES_ANY rp_community_set
;

boolean_community_matches_every_rp_stanza
:
   COMMUNITY MATCHES_EVERY rp_community_set
;

boolean_destination_rp_stanza
:
   DESTINATION IN rp_prefix_set
;

boolean_local_preference_rp_stanza
:
   LOCAL_PREFERENCE int_comp rhs = int_expr
;

boolean_med_rp_stanza
:
   MED int_comp rhs = int_expr
;

boolean_next_hop_in_rp_stanza
:
   NEXT_HOP IN rp_prefix_set
;

boolean_not_rp_stanza
:
   boolean_simple_rp_stanza
   | NOT boolean_simple_rp_stanza
;

boolean_rib_has_route_rp_stanza
:
   RIB_HAS_ROUTE IN rp_prefix_set
;

boolean_route_type_is_rp_stanza
:
<<<<<<< HEAD
   ROUTE_TYPE IS variable
=======
   ROUTE_TYPE IS type = rp_route_type
>>>>>>> b9f7477f
;

boolean_rp_stanza
:
   boolean_and_rp_stanza
   | boolean_rp_stanza OR boolean_and_rp_stanza
;

boolean_simple_rp_stanza
:
   PAREN_LEFT boolean_rp_stanza PAREN_RIGHT
   | boolean_apply_rp_stanza
   | boolean_as_path_in_rp_stanza
   | boolean_as_path_neighbor_is_rp_stanza
   | boolean_as_path_originates_from_rp_stanza
   | boolean_as_path_passes_through_rp_stanza
   | boolean_community_matches_any_rp_stanza
   | boolean_community_matches_every_rp_stanza
   | boolean_destination_rp_stanza
   | boolean_local_preference_rp_stanza
   | boolean_med_rp_stanza
   | boolean_next_hop_in_rp_stanza
   | boolean_rib_has_route_rp_stanza
   | boolean_route_type_is_rp_stanza
   | boolean_tag_is_rp_stanza
;

boolean_tag_is_rp_stanza
:
   TAG int_comp int_expr
;

delete_rp_stanza
:
   DELETE COMMUNITY
   (
      ALL
      | NOT? IN rp_community_set
   ) NEWLINE
;

disposition_rp_stanza
:
   (
      DONE
      | DROP
      | PASS
   ) NEWLINE
;

elseif_rp_stanza
:
   ELSEIF boolean_rp_stanza THEN NEWLINE rp_stanza*
;

else_rp_stanza
:
   ELSE NEWLINE rp_stanza*
;

if_rp_stanza
:
   IF boolean_rp_stanza THEN NEWLINE rp_stanza* elseif_rp_stanza*
   else_rp_stanza?
   (
      ENDIF
      | EXIT
   ) NEWLINE
;

int_comp
:
   EQ
   | IS
   | GE
   | LE
;

ip_policy_list_stanza
:
   IP POLICY_LIST name = variable access_list_action NEWLINE match_rm_stanza*
;

isis_level_expr
:
   isis_level
   | RP_VARIABLE
;

match_as_path_access_list_rm_stanza
:
   MATCH AS_PATH
   (
      name_list += variable
   )+ NEWLINE
;

match_as_rm_stanza
:
   MATCH AS num = DEC NEWLINE
;

match_community_list_rm_stanza
:
   MATCH COMMUNITY
   (
      name_list += variable
   )+ NEWLINE
;

match_extcommunity_rm_stanza
:
   MATCH EXTCOMMUNITY
   (
      name_list +=
      (
         VARIABLE
         | DEC
      )
   )+ NEWLINE
;

match_interface_rm_stanza
:
   MATCH INTERFACE interface_name+ NEWLINE
;

match_ip_access_list_rm_stanza
:
   MATCH IP ADDRESS
   (
      name_list +=
      (
         VARIABLE
         | DEC
      )
   )+ NEWLINE
;

match_ipv6_access_list_rm_stanza
:
   MATCH IPV6 ADDRESS
   (
      name_list +=
      (
         VARIABLE
         | DEC
      )
   )+ NEWLINE
;

match_ip_next_hop_rm_stanza_null
:
   MATCH IP NEXT_HOP
   (
      NULL
   ) NEWLINE
;

match_ip_prefix_list_rm_stanza
:
   MATCH IP ADDRESS IP? PREFIX_LIST
   (
      name_list += variable
   )+ NEWLINE
;

match_ip_route_source_rm_stanza
:
   MATCH IP ROUTE_SOURCE src = DEC NEWLINE
;

match_ipv6_prefix_list_rm_stanza
:
   MATCH IPV6 ADDRESS PREFIX_LIST
   (
      name_list += variable
   )+ NEWLINE
;

match_length_rm_stanza
:
   MATCH LENGTH ~NEWLINE* NEWLINE
;

match_policy_list_rm_stanza
:
   MATCH POLICY_LIST
   (
      name_list += variable
   )+ NEWLINE
;

match_route_type_rm_stanza
:
   MATCH ROUTE_TYPE variable NEWLINE
;

match_rm_stanza
:
   match_as_path_access_list_rm_stanza
   | match_as_rm_stanza
   | match_community_list_rm_stanza
   | match_extcommunity_rm_stanza
   | match_interface_rm_stanza
   | match_ip_access_list_rm_stanza
   | match_ip_next_hop_rm_stanza_null
   | match_ip_prefix_list_rm_stanza
   | match_ip_route_source_rm_stanza
   | match_ipv6_access_list_rm_stanza
   | match_ipv6_prefix_list_rm_stanza
   | match_length_rm_stanza
   | match_policy_list_rm_stanza
   | match_route_type_rm_stanza
   | match_tag_rm_stanza
;

match_tag_rm_stanza
:
   MATCH TAG
   (
      tag_list += DEC
   )+ NEWLINE
;

no_route_map_stanza
:
   NO ROUTE_MAP name = variable NEWLINE
;

null_rm_stanza
:
   NO?
   (
      DESCRIPTION
      | SUB_ROUTE_MAP
      | CONTINUE
   ) ~NEWLINE* NEWLINE
;

origin_expr
:
   origin_expr_literal
   | RP_VARIABLE
;

origin_expr_literal
:
   (
      EGP as = DEC
   )
   | IGP
   | INCOMPLETE
;

prepend_as_path_rp_stanza
:
   PREPEND AS_PATH as = as_expr
   (
      number = int_expr
   )? NEWLINE
;

rm_stanza
:
   match_rm_stanza
   | null_rm_stanza
   | set_rm_stanza
;

route_map_stanza
:
   ROUTE_MAP name = variable rmt = access_list_action num = DEC NEWLINE
   rm_stanza*
;

route_policy_stanza
:
   ROUTE_POLICY name = variable
   (
      PAREN_LEFT varlist = route_policy_params_list PAREN_RIGHT
   )? NEWLINE route_policy_tail
;

route_policy_params_list
:
   params_list += variable
   (
      COMMA params_list += variable
   )*
;

route_policy_tail
:
   (
      stanzas += rp_stanza
   )* END_POLICY NEWLINE
;

rp_community_set
:
   name = variable
   | PAREN_LEFT elems += rp_community_set_elem
   (
      COMMA elems += rp_community_set_elem
   )* PAREN_RIGHT
;

rp_isis_metric_type
:
   EXTERNAL
   | INTERNAL
   | RIB_METRIC_AS_EXTERNAL
   | RIB_METRIC_AS_INTERNAL
;

rp_metric_type
:
   rp_isis_metric_type
   | rp_ospf_metric_type
   | RP_VARIABLE
;

rp_ospf_metric_type
:
   TYPE_1
   | TYPE_2
;

rp_prefix_set
:
   name = variable
   | PAREN_LEFT elems += prefix_set_elem
   (
      COMMA elems += prefix_set_elem
   )* PAREN_RIGHT
;

rp_route_type
:
   LOCAL
   | INTERAREA
   | INTERNAL
   | LEVEL_1
   | LEVEL_1_2
   | LEVEL_2
   | LOCAL
   | OSPF_EXTERNAL_TYPE_1
   | OSPF_EXTERNAL_TYPE_2
   | OSPF_INTER_AREA
   | OSPF_INTRA_AREA
   | OSPF_NSSA_TYPE_1
   | OSPF_NSSA_TYPE_2
   | RP_VARIABLE
   | TYPE_1
   | TYPE_2
;

rp_stanza
:
   apply_rp_stanza
   | delete_rp_stanza
   | disposition_rp_stanza
   |
   (
      hash_comment NEWLINE
   )
   | if_rp_stanza
   | set_rp_stanza
;

set_as_path_prepend_rm_stanza
:
   SET AS_PATH PREPEND LAST_AS?
   (
      as_list += as_expr
   )+ NEWLINE
;

set_as_path_tag_rm_stanza
:
   SET AS_PATH TAG NEWLINE
;

set_comm_list_delete_rm_stanza
:
   SET COMM_LIST
   (
      name = DEC
      | name = VARIABLE
   ) DELETE NEWLINE
;

set_community_additive_rm_stanza
:
   SET COMMUNITY
   (
      communities += community
   )+ ADDITIVE NEWLINE
;

set_community_list_additive_rm_stanza
:
   SET COMMUNITY COMMUNITY_LIST
   (
      comm_lists += variable
   )+ ADDITIVE NEWLINE
;

set_community_list_rm_stanza
:
   SET COMMUNITY COMMUNITY_LIST
   (
      comm_lists += variable
   )+ NEWLINE
;

set_community_none_rm_stanza
:
   SET COMMUNITY NONE NEWLINE
;

set_community_rm_stanza
:
   SET COMMUNITY
   (
      communities += community
   )+ NEWLINE
;

set_community_rp_stanza
:
   SET COMMUNITY rp_community_set ADDITIVE? NEWLINE
;

set_extcomm_list_rm_stanza
:
   SET EXTCOMM_LIST
   (
      comm_list += community
   )+ DELETE NEWLINE
;

set_extcommunity_rm_stanza
:
   SET EXTCOMMUNITY
   (
      COST
      | RT
   ) extended_community NEWLINE
;

set_interface_rm_stanza
:
   SET INTERFACE ~NEWLINE* NEWLINE
;

set_ip_df_rm_stanza
:
   SET IP DF ~NEWLINE* NEWLINE
;

set_ipv6_rm_stanza
:
   SET IPV6 ~NEWLINE* NEWLINE
;

set_isis_metric_rp_stanza
:
   SET ISIS_METRIC int_expr NEWLINE
;

set_level_rp_stanza
:
   SET LEVEL isis_level_expr NEWLINE
;

set_local_preference_rm_stanza
:
   SET LOCAL_PREFERENCE pref = int_expr NEWLINE
;

set_local_preference_rp_stanza
:
   SET LOCAL_PREFERENCE pref = int_expr NEWLINE
;

set_med_rp_stanza
:
   SET MED med = int_expr NEWLINE
;

set_metric_rm_stanza
:
   SET METRIC metric = int_expr NEWLINE
;

set_metric_type_rm_stanza
:
   SET METRIC_TYPE type = variable NEWLINE
;

set_metric_type_rp_stanza
:
   SET METRIC_TYPE type = rp_metric_type NEWLINE
;

set_mpls_label_rm_stanza
:
   SET MPLS_LABEL NEWLINE
;

set_next_hop_peer_address_stanza
:
   SET IP NEXT_HOP PEER_ADDRESS NEWLINE
;

set_next_hop_rm_stanza
:
   SET IP? NEXT_HOP
   (
      nexthop_list += IP_ADDRESS
   )+ NEWLINE
;

set_next_hop_rp_stanza
:
   SET NEXT_HOP
   (
      IP_ADDRESS
      | IPV6_ADDRESS
      | PEER_ADDRESS
      | SELF
   ) DESTINATION_VRF? NEWLINE
;

set_nlri_rm_stanza_null
:
   SET NLRI
   (
      UNICAST
      | MULTICAST
   )+ NEWLINE
;

set_origin_rm_stanza
:
   SET ORIGIN origin_expr_literal NEWLINE
;

set_origin_rp_stanza
:
   SET ORIGIN origin_expr NEWLINE
;

set_tag_rm_stanza
:
   SET TAG tag = DEC NEWLINE
;

set_tag_rp_stanza
:
   SET TAG tag = int_expr NEWLINE
;

set_traffic_index_rm_stanza_null
:
   SET TRAFFIC_INDEX index = DEC NEWLINE
;

set_weight_rm_stanza
:
   SET WEIGHT weight = DEC NEWLINE
;

set_weight_rp_stanza
:
   SET WEIGHT weight = int_expr NEWLINE
;

set_rm_stanza
:
   set_as_path_prepend_rm_stanza
   | set_as_path_tag_rm_stanza
   | set_comm_list_delete_rm_stanza
   | set_community_rm_stanza
   | set_community_additive_rm_stanza
   | set_community_list_additive_rm_stanza
   | set_community_list_rm_stanza
   | set_community_none_rm_stanza
   | set_extcomm_list_rm_stanza
   | set_extcommunity_rm_stanza
   | set_interface_rm_stanza
   | set_ip_df_rm_stanza
   | set_ipv6_rm_stanza
   | set_local_preference_rm_stanza
   | set_metric_rm_stanza
   | set_metric_type_rm_stanza
   | set_mpls_label_rm_stanza
   | set_next_hop_peer_address_stanza
   | set_next_hop_rm_stanza
   | set_nlri_rm_stanza_null
   | set_origin_rm_stanza
   | set_tag_rm_stanza
   | set_traffic_index_rm_stanza_null
   | set_weight_rm_stanza
;

set_rp_stanza
:
   prepend_as_path_rp_stanza
   | set_community_rp_stanza
   | set_isis_metric_rp_stanza
   | set_level_rp_stanza
   | set_local_preference_rp_stanza
   | set_med_rp_stanza
   | set_metric_type_rp_stanza
   | set_next_hop_rp_stanza
   | set_origin_rp_stanza
   | set_tag_rp_stanza
   | set_weight_rp_stanza
;<|MERGE_RESOLUTION|>--- conflicted
+++ resolved
@@ -126,11 +126,7 @@
 
 boolean_route_type_is_rp_stanza
 :
-<<<<<<< HEAD
-   ROUTE_TYPE IS variable
-=======
    ROUTE_TYPE IS type = rp_route_type
->>>>>>> b9f7477f
 ;
 
 boolean_rp_stanza
