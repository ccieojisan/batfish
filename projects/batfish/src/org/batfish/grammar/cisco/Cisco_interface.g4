parser grammar Cisco_interface;

import Cisco_common;

options {
   tokenVocab = CiscoLexer;
}

if_default_gw
:
   DEFAULT_GW IP_ADDRESS NEWLINE
;

if_description
:
   description_line
;

if_hsrp
:
   HSRP group = DEC NEWLINE
   (
      if_hsrp_ip_address
      | if_hsrp_preempt
      | if_hsrp_priority
      | if_hsrp_track
   )*
;

if_hsrp_ip_address
:
   IP ip = IP_ADDRESS NEWLINE
;

if_hsrp_preempt
:
   PREEMPT NEWLINE
;

if_hsrp_priority
:
   PRIORITY value = DEC NEWLINE
;

if_hsrp_track
:
   TRACK ~NEWLINE* NEWLINE
;

if_ip_access_group
:
   (
      (
         (
            IP
            | IPV4
         ) PORT? ACCESS_GROUP
      )
      |
      (
         ACCESS_LIST NAME
      )
   ) name = variable
   (
      EGRESS
      | IN
      | INGRESS
      | OUT
   )
   (
      HARDWARE_COUNT
      | OPTIMIZED
   )* NEWLINE
;

if_ip_address
:
   (
      IP
      | IPV4
   ) ADDRESS
   (
      (
         ip = IP_ADDRESS subnet = IP_ADDRESS
      )
      | prefix = IP_PREFIX
   )
   (
      STANDBY standby_address = IP_ADDRESS
   )? NEWLINE
;

if_ip_address_dhcp
:
   IP ADDRESS DHCP NEWLINE
;

if_ip_address_secondary
:
   (
      IP
      | IPV4
   ) ADDRESS
   (
      (
         ip = IP_ADDRESS subnet = IP_ADDRESS
      )
      | prefix = IP_PREFIX
   ) SECONDARY NEWLINE
;

if_ip_ospf_area_null
:
   IP OSPF DEC AREA DEC NEWLINE
;

if_ip_ospf_cost
:
   IP OSPF COST cost = DEC NEWLINE
;

if_ip_ospf_dead_interval
:
   IP OSPF DEAD_INTERVAL seconds = DEC NEWLINE
;

if_ip_ospf_dead_interval_minimal
:
   IP OSPF DEAD_INTERVAL MINIMAL HELLO_MULTIPLIER mult = DEC NEWLINE
;

if_ip_ospf_hello_interval
:
   IP OSPF HELLO_INTERVAL seconds = DEC NEWLINE
;

if_ip_ospf_passive_interface
:
   NO? IP OSPF PASSIVE_INTERFACE NEWLINE
;

if_ip_policy
:
   IP POLICY ROUTE_MAP name = ~NEWLINE NEWLINE
;

if_ip_proxy_arp
:
   NO? IP PROXY_ARP NEWLINE
;

if_ip_router_isis
:
   IP ROUTER ISIS NEWLINE
;

if_ip_verify
:
   IP VERIFY UNICAST
   (
      (
         NOTIFICATION THRESHOLD DEC
      )
      |
      (
         REVERSE_PATH ALLOW_SELF_PING? acl = DEC?
      )
      |
      (
         SOURCE REACHABLE_VIA
         (
            ANY
            | RX
         )
         (
            ALLOW_DEFAULT
            | ALLOW_SELF_PING
            | L2_SRC
         )* acl = DEC?
      )
   ) NEWLINE
;

if_isis_circuit_type
:
   ISIS CIRCUIT_TYPE
   (
      LEVEL_2_ONLY
      | LEVEL_2
   ) NEWLINE
;

if_isis_enable
:
   ISIS ENABLE num = DEC NEWLINE
;

if_isis_hello_interval
:
   ISIS HELLO_INTERVAL DEC
   (
      LEVEL_1
      | LEVEL_2
   )? NEWLINE
;

if_isis_metric
:
   ISIS IPV6? METRIC metric = DEC
   (
      LEVEL_1
      | LEVEL_2
   )? NEWLINE
;

if_isis_network
:
   ISIS NETWORK POINT_TO_POINT NEWLINE
;

if_isis_passive
:
   ISIS PASSIVE NEWLINE
;

if_isis_tag
:
   ISIS TAG tag = DEC NEWLINE
;

if_load_interval
:
   LOAD_INTERVAL li = DEC NEWLINE
;

if_mtu
:
   MTU mtu_size = DEC NEWLINE
;

if_no_ip_address
:
   NO IP ADDRESS NEWLINE
;

if_null_block
:
   NO?
   (
      AFFINITY
      | ANTENNA
      | ARP
      | ASYNC
      | ATM
      | AUTHENTICATION
      | AUTO
      | AUTOROUTE
      | AUTOSTATE
      | BANDWIDTH
      | BEACON
      | BFD
      | BGP_POLICY
      | BRIDGE_GROUP
      | BUNDLE
      | CABLELENGTH
      | CARRIER_DELAY
      | CDP
      | CHANNEL
      | CHANNEL_GROUP
      | CHANNEL_PROTOCOL
      | CLASS
      | CLNS
      | CLOCK
      | COUNTER
      | CRC
      | CRYPTO
      | DAMPENING
      | DCB
      | DCBX
      | DCB_POLICY
      | DELAY
      | DESTINATION
      | DIALER
      | DIALER_GROUP
      | DFS
      | DSL
      |
      (
         DSU BANDWIDTH
      )
      | DUPLEX
      | ENABLE
      | ENCAPSULATION
      | ENCRYPTION
      | ETHERNET
      | EXIT
      | FAIR_QUEUE
      | FAST_REROUTE
      | FLOW
      | FLOW_CONTROL
      | FLOWCONTROL
      | FORWARDER
      | FRAME_RELAY
      | FRAMING
      | FULL_DUPLEX
      | GIG_DEFAULT
      | GLBP
      | GROUP_RANGE
      | H323_GATEWAY
      | HALF_DUPLEX
      | HARDWARE
      | HISTORY
      | HOLD_QUEUE
      |
      (
         HSRP VERSION
      )
      | IGNORE
      |
      (
         INTERFACE BREAKOUT
      )
      | INGRESS
      |
      (
         IP
         (
            ACCOUNTING
            | ADDRESS
<<<<<<< HEAD
               (
            	   NEGOTIATED
               )
=======
            (
               NEGOTIATED
            )
>>>>>>> b9f7477f
            | ARP
            | BGP
            | BROADCAST_ADDRESS
            | CGMP
            | CONTROL_APPS_USE_MGMT_PORT
            | DHCP
            | DVMRP
            |
            (
               DIRECTED_BROADCAST
            )
            | FLOW
            | HELPER_ADDRESS
            | IGMP
            | IP_ADDRESS
            | IRDP
            | LOAD_SHARING
            | MROUTE_CACHE
            | MTU
            | MULTICAST
            | MULTICAST_BOUNDARY
            | NAT
            | NHRP
            |
            (
               OSPF
               (
                  AUTHENTICATION
                  | AUTHENTICATION_KEY
                  | BFD
                  | DEMAND_CIRCUIT
                  | MESSAGE_DIGEST_KEY
                  | MTU_IGNORE
                  | NETWORK
                  | PRIORITY
               )
            )
            | PIM
            | PIM_SPARSE
            | PORT_UNREACHABLE
            | REDIRECT
            | REDIRECTS
            | RIP
            | ROUTE_CACHE
            | ROUTER
            | RSVP
            | SDR
            | TCP
            | UNNUMBERED
            | UNREACHABLES
            | VERIFY
            | VIRTUAL_REASSEMBLY
            | VIRTUAL_ROUTER
            | VRF
         )
      )
      |
      (
         IPV4
         (
<<<<<<< HEAD
            ICMP 
=======
            ICMP
>>>>>>> b9f7477f
            | MTU
            | POINT_TO_POINT
            | UNNUMBERED
            | UNREACHABLES
            | VERIFY
         )
      )
      | IPV6
      | ISDN
      |
      (
         ISIS
         (
            AUTHENTICATION
            | CSNP_INTERVAL
            | HELLO
            | HELLO_MULTIPLIER
            | LSP_INTERVAL
            | POINT_TO_POINT
         )
      )
      | KEEPALIVE
      | L2_FILTER
      | L2PROTOCOL_TUNNEL
      | L2TRANSPORT
      | LANE
      | LAPB
      | LACP
      | LINK
      | LINK_FAULT_SIGNALING
      | LLDP
      | LOAD_BALANCING
      | LOAD_INTERVAL
      | LOGGING
      | LOOPBACK
      | LRE
      | MAC
      | MAC_ADDRESS
      | MACRO
      | MANAGEMENT
      | MANAGEMENT_ONLY
      | MAP_GROUP
      | MDIX
      | MEDIA_TYPE
      | MEDIUM
      | MEMBER
      | MINIMUM_LINKS
      | MLAG
      | MLS
      | MOBILITY
      | MOP
      | MPLS
      | NAME
      | NAMEIF
      | NEGOTIATE
      | NEGOTIATION
      | NMSP
      |
      (
         NO
         (
            DESCRIPTION
            |
            (
               SWITCHPORT
               (
                  BLOCK
                  | DOT1Q
                  | PRIORITY
               )
            )
         )
      )
      |
      (
         NTP
         (
            BROADCAST
            | DISABLE
            | MULTICAST
         )
      )
      | NV
      | OPENFLOW
      | OPTICAL_MONITOR
      | OSPFV3
      | PACKET
      | PATH_OPTION
      | PEAKDETECT
      | PEER
      | PFC PRIORITY
      | PHYSICAL_LAYER
      | PLATFORM
      | PORT_CHANNEL
      | PORT_CHANNEL_PROTOCOL
      | PORT_NAME
      | PORT_TYPE
      | PORTMODE
      | POS
      | POWER
      | PPP
      | PREEMPT
      | PRIORITY
      | PRIORITY_FLOW_CONTROL
      | PRIORITY_QUEUE
      | PVC
      | QOS
      | QUEUE_SET
      | RANDOM_DETECT
      | RATE_LIMIT
      | RATE_MODE
      | RCV_QUEUE
      | REDIRECTS
      | REMOTE
      | ROUTE_CACHE
      | ROUTE_ONLY
      | SCRAMBLE
      | SECURITY_LEVEL
      | SERIAL
      | SERVICE
      | SERVICE_MODULE
      | SERVICE_POLICY
      | SFLOW
      | SIGNALLED_BANDWIDTH
      | SIGNALLED_NAME
      | SONET
      | SPANNING_TREE
      | SPEED
      | SPEED_DUPLEX
      | SNMP
      | SRR_QUEUE
      | SSID
      | STACK_MIB
      | STANDBY
      | STATION_ROLE
      | STBC
      | STORM_CONTROL
      |
      (
         SWITCHPORT
         (
            EMPTY
            |
            (
               MODE PRIVATE_VLAN
            )
            | MONITOR
            | NONEGOTIATE
            | PORT_SECURITY
            | TAP
            | TOOL
            |
            (
               TRUNK GROUP
            )
            | VOICE
            | VLAN
         )
      )
      | TAG_SWITCHING
      | TAGGED
      | TAP
      | TCAM
      | TRANSCEIVER
      | TRANSPORT_MODE
      | TRUST
      | TUNABLE_OPTIC
      | TUNNEL
      | TX_QUEUE
      | UC_TX_QUEUE
      | UDLD
      | UNTAGGED
      | VLT_PEER_LAG
      | VPC
      | VRRP
      | VRRP_GROUP
      | WEIGHTING
      | WRR_QUEUE
      | X25
      | XCONNECT
   ) ~NEWLINE* NEWLINE if_null_inner*
;

if_null_inner
:
   NO?
   (
      ADDRESS
      | BACKUP
      | BRIDGE_DOMAIN
      | DIALER
      | ENCAPSULATION
      | L2PROTOCOL
      | MODE
      | PRIORITY
      | PROPAGATE
      | PROTOCOL
      | RECEIVE
      | REMOTE_PORTS
      | REWRITE
      | SATELLITE_FABRIC_LINK
      | SERVICE_POLICY
      | TRANSMIT
      | VIRTUAL_ADDRESS
   ) ~NEWLINE* NEWLINE
;

if_port_security
:
   PORT SECURITY NEWLINE
   (
      if_port_security_null
   )*
;

if_port_security_null
:
   NO?
   (
      AGE
      | ENABLE
      | MAXIMUM
      | SECURE_MAC_ADDRESS
      | VIOLATION
   ) ~NEWLINE* NEWLINE
;

if_shutdown
:
   NO?
   (
      DISABLE
      | SHUTDOWN
   ) FORCE? LAN? NEWLINE
;

if_switchport
:
   NO? SWITCHPORT NEWLINE
;

if_switchport_access
:
   SWITCHPORT ACCESS VLAN
   (
      vlan = DEC
      | DYNAMIC
   ) NEWLINE
;

if_switchport_mode
:
   SWITCHPORT MODE
   (
      ACCESS
      | DOT1Q_TUNNEL
      |
      (
         DYNAMIC
         (
            AUTO
            | DESIRABLE
         )
      )
      | FEX_FABRIC
      | TAP
      | TOOL
      | TRUNK
   ) NEWLINE
;

if_switchport_private_vlan_association
:
   SWITCHPORT PRIVATE_VLAN ASSOCIATION TRUNK primary_vlan_id = DEC
   secondary_vlan_id = DEC NEWLINE
;

if_switchport_private_vlan_host_association
:
   SWITCHPORT PRIVATE_VLAN HOST_ASSOCIATION primary_vlan_id = DEC
   secondary_vlan_id = DEC NEWLINE
;

if_switchport_private_vlan_mapping
:
   SWITCHPORT PRIVATE_VLAN MAPPING TRUNK? primary_vlan_id = DEC
   secondary_vlan_list = range NEWLINE
;

if_switchport_trunk_allowed
:
   SWITCHPORT TRUNK ALLOWED VLAN ADD? r = range NEWLINE
;

if_switchport_trunk_encapsulation
:
   SWITCHPORT TRUNK ENCAPSULATION e = switchport_trunk_encapsulation NEWLINE
;

if_switchport_trunk_native
:
   SWITCHPORT TRUNK NATIVE VLAN vlan = DEC NEWLINE
;

if_vrf
:
   VRF name = variable NEWLINE
;

if_vrf_forwarding
:
   VRF FORWARDING name = variable NEWLINE
;

if_vrf_member
:
   VRF MEMBER name = variable NEWLINE
;

s_interface
:
   INTERFACE PRECONFIGURE? iname = interface_name
   (
      L2TRANSPORT
      | MULTIPOINT
      | POINT_TO_POINT
   )? NEWLINE
   (
      if_default_gw
      | if_description
      | if_hsrp
      | if_ip_proxy_arp
      | if_ip_verify
      | if_ip_access_group
      | if_ip_address
      | if_ip_address_dhcp
      | if_ip_address_secondary
      | if_ip_ospf_area_null
      | if_ip_ospf_cost
      | if_ip_ospf_dead_interval
      | if_ip_ospf_dead_interval_minimal
      | if_ip_ospf_hello_interval
      | if_ip_ospf_passive_interface
      | if_ip_policy
      | if_ip_router_isis
      | if_isis_circuit_type
      | if_isis_enable
      | if_isis_hello_interval
      | if_isis_metric
      | if_isis_network
      | if_isis_passive
      | if_isis_tag
      | if_load_interval
      | if_mtu
      | if_no_ip_address
      | if_null_block
      | if_port_security
      | if_shutdown
      | if_switchport
      | if_switchport_access
      | if_switchport_mode
      | if_switchport_private_vlan_association
      | if_switchport_private_vlan_host_association
      | if_switchport_private_vlan_mapping
      | if_switchport_trunk_allowed
      | if_switchport_trunk_encapsulation
      | if_switchport_trunk_native
      | if_vrf
      | if_vrf_forwarding
      | if_vrf_member
      | unrecognized_line
   )*
;<|MERGE_RESOLUTION|>--- conflicted
+++ resolved
@@ -327,15 +327,9 @@
          (
             ACCOUNTING
             | ADDRESS
-<<<<<<< HEAD
-               (
-            	   NEGOTIATED
-               )
-=======
             (
                NEGOTIATED
             )
->>>>>>> b9f7477f
             | ARP
             | BGP
             | BROADCAST_ADDRESS
@@ -396,11 +390,7 @@
       (
          IPV4
          (
-<<<<<<< HEAD
-            ICMP 
-=======
             ICMP
->>>>>>> b9f7477f
             | MTU
             | POINT_TO_POINT
             | UNNUMBERED
