--- conflicted
+++ resolved
@@ -1,82 +1,75 @@
-package org.batfish.coordinator.queues;
-
-import java.util.Iterator;
-import java.util.UUID;
-
-<<<<<<< HEAD
-import org.batfish.common.WorkItem;
-=======
->>>>>>> 1abd8565
-import org.batfish.coordinator.QueuedWork;
-import org.batfish.coordinator.WorkQueue;
-
-import com.microsoft.azure.storage.CloudStorageAccount;
-import com.microsoft.azure.storage.queue.CloudQueue;
-import com.microsoft.azure.storage.queue.CloudQueueClient;
-
-public class AzureQueue implements WorkQueue {
-   
-   private CloudQueue _queue;
-
-   public AzureQueue(String queueName, String storageConnectionString) {
-      try {
-         // Retrieve storage account from connection-string.
-         CloudStorageAccount storageAccount = CloudStorageAccount.parse(storageConnectionString);
-
-         // Create the queue client.
-         CloudQueueClient queueClient = storageAccount.createCloudQueueClient();
-
-         // Retrieve a reference to a queue.
-         _queue = queueClient.getQueueReference(queueName);
-
-         // Create the queue if it doesn't already exist.
-         _queue.createIfNotExists();
-      }
-      catch (Exception e) {
-         // Output the stack trace.
-         e.printStackTrace();
-      }
-   }
-   
-   public long getLength() {
-      try {
-         // Download the approximate message count from the server.
-         _queue.downloadAttributes();
-
-         // Retrieve the newly cached approximate message count.
-         return _queue.getApproximateMessageCount();
-      }
-      catch (Exception e) {
-         e.printStackTrace();
-         return -1;
-      }
-   }
-
-   @Override
-   public boolean enque(QueuedWork work) {
-      throw new UnsupportedOperationException("no implementation for generated method"); // TODO Auto-generated method stub
-   }
-
-   @Override
-   public QueuedWork getWork(UUID workItemId) {
-<<<<<<< HEAD
-=======
-      throw new UnsupportedOperationException("no implementation for generated method"); // TODO Auto-generated method stub
-   }
-
-   @Override
-   public Iterator<QueuedWork> iterator() {
-      throw new UnsupportedOperationException("no implementation for generated method"); // TODO Auto-generated method stub
-   }
-
-   @Override
-   public QueuedWork deque() {
-      throw new UnsupportedOperationException("no implementation for generated method"); // TODO Auto-generated method stub
-   }
-
-   @Override
-   public boolean delete(QueuedWork qWork) {
->>>>>>> 1abd8565
-      throw new UnsupportedOperationException("no implementation for generated method"); // TODO Auto-generated method stub
-   }
+package org.batfish.coordinator.queues;
+
+import java.util.Iterator;
+import java.util.UUID;
+
+import org.batfish.coordinator.QueuedWork;
+import org.batfish.coordinator.WorkQueue;
+
+import com.microsoft.azure.storage.CloudStorageAccount;
+import com.microsoft.azure.storage.queue.CloudQueue;
+import com.microsoft.azure.storage.queue.CloudQueueClient;
+
+public class AzureQueue implements WorkQueue {
+   
+   private CloudQueue _queue;
+
+   public AzureQueue(String queueName, String storageConnectionString) {
+      try {
+         // Retrieve storage account from connection-string.
+         CloudStorageAccount storageAccount = CloudStorageAccount.parse(storageConnectionString);
+
+         // Create the queue client.
+         CloudQueueClient queueClient = storageAccount.createCloudQueueClient();
+
+         // Retrieve a reference to a queue.
+         _queue = queueClient.getQueueReference(queueName);
+
+         // Create the queue if it doesn't already exist.
+         _queue.createIfNotExists();
+      }
+      catch (Exception e) {
+         // Output the stack trace.
+         e.printStackTrace();
+      }
+   }
+   
+   public long getLength() {
+      try {
+         // Download the approximate message count from the server.
+         _queue.downloadAttributes();
+
+         // Retrieve the newly cached approximate message count.
+         return _queue.getApproximateMessageCount();
+      }
+      catch (Exception e) {
+         e.printStackTrace();
+         return -1;
+      }
+   }
+
+   @Override
+   public boolean enque(QueuedWork work) {
+      throw new UnsupportedOperationException("no implementation for generated method"); // TODO Auto-generated method stub
+   }
+
+   @Override
+   public QueuedWork getWork(UUID workItemId) {
+      throw new UnsupportedOperationException("no implementation for generated method"); // TODO Auto-generated method stub
+   }
+
+   @Override
+   public Iterator<QueuedWork> iterator() {
+      throw new UnsupportedOperationException("no implementation for generated method"); // TODO Auto-generated method stub
+   }
+
+   @Override
+   public QueuedWork deque() {
+      throw new UnsupportedOperationException("no implementation for generated method"); // TODO Auto-generated method stub
+   }
+
+   @Override
+   public boolean delete(QueuedWork qWork) {
+      throw new UnsupportedOperationException("no implementation for generated method"); // TODO Auto-generated method stub
+   }
 }