package org.batfish.question.testfilters;

import static org.hamcrest.Matchers.equalTo;
import static org.hamcrest.Matchers.notNullValue;
import static org.junit.Assert.assertThat;

import com.google.common.collect.ImmutableList;
import com.google.common.collect.ImmutableMap;
import com.google.common.collect.ImmutableSet;
import java.io.IOException;
import org.batfish.common.util.BatfishObjectMapper;
import org.batfish.datamodel.Configuration;
import org.batfish.datamodel.ConfigurationFormat;
import org.batfish.datamodel.IpAccessList;
import org.batfish.datamodel.IpAccessListLine;
import org.batfish.datamodel.NetworkFactory;
import org.batfish.specifier.MockSpecifierContext;
import org.batfish.specifier.SpecifierContext;
import org.junit.Rule;
import org.junit.Test;
import org.junit.rules.ExpectedException;

public class TestFiltersQuestionTest {
  @Rule public ExpectedException exception = ExpectedException.none();

  /**
   * Check that if a simple string is the specifier input, that maps to the expected
   * FilterSpecifier. (That this happens is being assumed by SearchFiltersAnswerer, which it ideally
   * shouldn't but in the meanwhile this test helps.)
   */
  @Test
  public void testDefaultSpecifierInput() {
    TestFiltersQuestion question = new TestFiltersQuestion(null, "filter1", null, null);

<<<<<<< HEAD
    IpAccessList _filter1 =
=======
    IpAccessList filter1 =
>>>>>>> 8ad066e6
        IpAccessList.builder()
            .setName("filter1")
            .setLines(ImmutableList.of(IpAccessListLine.ACCEPT_ALL))
            .build();

<<<<<<< HEAD
    IpAccessList _filter2 =
=======
    IpAccessList filter2 =
>>>>>>> 8ad066e6
        IpAccessList.builder()
            .setName("filter2")
            .setLines(ImmutableList.of(IpAccessListLine.REJECT_ALL))
            .build();

    NetworkFactory nf = new NetworkFactory();
    Configuration.Builder cb = nf.configurationBuilder().setHostname("node");
    cb.setConfigurationFormat(ConfigurationFormat.CISCO_IOS);

    Configuration n1 = cb.build();

    n1.getIpAccessLists()
<<<<<<< HEAD
        .putAll(ImmutableMap.of(_filter1.getName(), _filter1, _filter2.getName(), _filter2));
=======
        .putAll(ImmutableMap.of(filter1.getName(), filter1, filter2.getName(), filter2));
>>>>>>> 8ad066e6

    SpecifierContext ctxt =
        MockSpecifierContext.builder().setConfigs(ImmutableMap.of("node", n1)).build();

    assertThat(
<<<<<<< HEAD
        question.getFilterSpecifier().resolve("node", ctxt), equalTo(ImmutableSet.of(_filter1)));
=======
        question.getFilterSpecifier().resolve("node", ctxt), equalTo(ImmutableSet.of(filter1)));
>>>>>>> 8ad066e6
  }

  @Test
  public void testDeserializationDefaultValues() throws IOException {
    String serialized =
        String.format("{\"class\":\"%s\"}", TestFiltersQuestion.class.getCanonicalName());
    TestFiltersQuestion q =
        BatfishObjectMapper.mapper().readValue(serialized, TestFiltersQuestion.class);

    assertThat(q.getFilterSpecifier(), notNullValue());
    assertThat(q.getNodes(), notNullValue());
  }
}<|MERGE_RESOLUTION|>--- conflicted
+++ resolved
@@ -32,21 +32,13 @@
   public void testDefaultSpecifierInput() {
     TestFiltersQuestion question = new TestFiltersQuestion(null, "filter1", null, null);
 
-<<<<<<< HEAD
-    IpAccessList _filter1 =
-=======
     IpAccessList filter1 =
->>>>>>> 8ad066e6
         IpAccessList.builder()
             .setName("filter1")
             .setLines(ImmutableList.of(IpAccessListLine.ACCEPT_ALL))
             .build();
 
-<<<<<<< HEAD
-    IpAccessList _filter2 =
-=======
     IpAccessList filter2 =
->>>>>>> 8ad066e6
         IpAccessList.builder()
             .setName("filter2")
             .setLines(ImmutableList.of(IpAccessListLine.REJECT_ALL))
@@ -59,21 +51,13 @@
     Configuration n1 = cb.build();
 
     n1.getIpAccessLists()
-<<<<<<< HEAD
-        .putAll(ImmutableMap.of(_filter1.getName(), _filter1, _filter2.getName(), _filter2));
-=======
         .putAll(ImmutableMap.of(filter1.getName(), filter1, filter2.getName(), filter2));
->>>>>>> 8ad066e6
 
     SpecifierContext ctxt =
         MockSpecifierContext.builder().setConfigs(ImmutableMap.of("node", n1)).build();
 
     assertThat(
-<<<<<<< HEAD
-        question.getFilterSpecifier().resolve("node", ctxt), equalTo(ImmutableSet.of(_filter1)));
-=======
         question.getFilterSpecifier().resolve("node", ctxt), equalTo(ImmutableSet.of(filter1)));
->>>>>>> 8ad066e6
   }
 
   @Test
