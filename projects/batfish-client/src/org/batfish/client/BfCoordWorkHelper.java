package org.batfish.client;

import java.io.File;
import java.nio.file.Files;
import java.nio.file.Paths;
import java.util.HashMap;
import java.util.Map;
import java.util.UUID;

import javax.ws.rs.ProcessingException;
import javax.ws.rs.client.Client;
import javax.ws.rs.client.ClientBuilder;
import javax.ws.rs.client.Entity;
import javax.ws.rs.client.WebTarget;
import javax.ws.rs.core.MediaType;
import javax.ws.rs.core.MultivaluedMap;
import javax.ws.rs.core.Response;

import org.apache.commons.io.FileUtils;
import org.apache.commons.lang.exception.ExceptionUtils;
import org.batfish.common.BatfishException;
import org.batfish.common.BatfishLogger;
import org.batfish.common.BfConsts;
import org.batfish.common.CoordConsts;
import org.batfish.common.WorkItem;
import org.batfish.common.CoordConsts.WorkStatusCode;
import org.batfish.common.util.CommonUtil;
import org.codehaus.jettison.json.JSONArray;
import org.codehaus.jettison.json.JSONObject;
import org.glassfish.jersey.media.multipart.FormDataBodyPart;
import org.glassfish.jersey.media.multipart.MultiPart;
import org.glassfish.jersey.media.multipart.MultiPartFeature;

public class BfCoordWorkHelper {

   private String _coordWorkMgr;
   private BatfishLogger _logger;
   private Settings _settings;

   public BfCoordWorkHelper(String workMgr, BatfishLogger logger,
         Settings settings) {
      _coordWorkMgr = workMgr;
      _logger = logger;
      _settings = settings;
   }

   private void addFileMultiPart(MultiPart multiPart, String key,
         String filename) {
      multiPart.bodyPart(new FormDataBodyPart(key, new File(filename),
            MediaType.APPLICATION_OCTET_STREAM_TYPE));
   }

   private void addTextMultiPart(MultiPart multiPart, String key,
         String value) {
      multiPart.bodyPart(
            new FormDataBodyPart(key, value, MediaType.TEXT_PLAIN_TYPE));
   }

   public String checkApiKey() {
      try {
         Client client = getClientBuilder().build();
         WebTarget webTarget = getTarget(client,
               CoordConsts.SVC_CHECK_API_KEY_RSC);

         MultiPart multiPart = new MultiPart();
         multiPart.setMediaType(MediaType.MULTIPART_FORM_DATA_TYPE);

         addTextMultiPart(multiPart, CoordConsts.SVC_API_KEY,
               _settings.getApiKey());

         JSONObject jObj = postData(webTarget, multiPart);
         if (jObj == null) {
            return null;
         }
         return Boolean.toString(jObj.getBoolean(CoordConsts.SVC_API_KEY));
      }
      catch (Exception e) {
         _logger.errorf("exception: ");
         _logger.error(ExceptionUtils.getFullStackTrace(e) + "\n");
         return null;
      }
   }

   public boolean delContainer(String containerName) {
      try {
         Client client = getClientBuilder().build();
         WebTarget webTarget = getTarget(client,
               CoordConsts.SVC_DEL_CONTAINER_RSC);

         MultiPart multiPart = new MultiPart();
         multiPart.setMediaType(MediaType.MULTIPART_FORM_DATA_TYPE);

         addTextMultiPart(multiPart, CoordConsts.SVC_API_KEY,
               _settings.getApiKey());
         addTextMultiPart(multiPart, CoordConsts.SVC_CONTAINER_NAME_KEY,
               containerName);

         JSONObject jObj = postData(webTarget, multiPart);
         return (jObj != null);
      }
      catch (Exception e) {
         _logger.errorf("exception: ");
         _logger.error(ExceptionUtils.getFullStackTrace(e) + "\n");
         return false;
      }
   }

   public boolean delEnvironment(String containerName, String testrigName,
         String envName) {
      try {
         Client client = getClientBuilder().build();
         WebTarget webTarget = getTarget(client,
               CoordConsts.SVC_DEL_ENVIRONMENT_RSC);

         MultiPart multiPart = new MultiPart();
         multiPart.setMediaType(MediaType.MULTIPART_FORM_DATA_TYPE);

         addTextMultiPart(multiPart, CoordConsts.SVC_API_KEY,
               _settings.getApiKey());
         addTextMultiPart(multiPart, CoordConsts.SVC_CONTAINER_NAME_KEY,
               containerName);
         addTextMultiPart(multiPart, CoordConsts.SVC_TESTRIG_NAME_KEY,
               testrigName);
         addTextMultiPart(multiPart, CoordConsts.SVC_ENV_NAME_KEY, envName);

         JSONObject jObj = postData(webTarget, multiPart);
         return (jObj != null);
      }
      catch (Exception e) {
         _logger.errorf("exception: ");
         _logger.error(ExceptionUtils.getFullStackTrace(e) + "\n");
         return false;
      }
   }

   public boolean delQuestion(String containerName, String testrigName,
         String questionName) {
      try {
         Client client = getClientBuilder().build();
         WebTarget webTarget = getTarget(client,
               CoordConsts.SVC_DEL_QUESTION_RSC);

         MultiPart multiPart = new MultiPart();
         multiPart.setMediaType(MediaType.MULTIPART_FORM_DATA_TYPE);

         addTextMultiPart(multiPart, CoordConsts.SVC_API_KEY,
               _settings.getApiKey());
         addTextMultiPart(multiPart, CoordConsts.SVC_CONTAINER_NAME_KEY,
               containerName);
         addTextMultiPart(multiPart, CoordConsts.SVC_TESTRIG_NAME_KEY,
               testrigName);
         addTextMultiPart(multiPart, CoordConsts.SVC_QUESTION_NAME_KEY,
               questionName);

         JSONObject jObj = postData(webTarget, multiPart);
         return (jObj != null);
      }
      catch (Exception e) {
         _logger.errorf("exception: ");
         _logger.error(ExceptionUtils.getFullStackTrace(e) + "\n");
         return false;
      }
   }

   public boolean delTestrig(String containerName, String testrigName) {
      try {
         Client client = getClientBuilder().build();
         WebTarget webTarget = getTarget(client,
               CoordConsts.SVC_DEL_TESTRIG_RSC);

         MultiPart multiPart = new MultiPart();
         multiPart.setMediaType(MediaType.MULTIPART_FORM_DATA_TYPE);

         addTextMultiPart(multiPart, CoordConsts.SVC_API_KEY,
               _settings.getApiKey());
         addTextMultiPart(multiPart, CoordConsts.SVC_CONTAINER_NAME_KEY,
               containerName);
         addTextMultiPart(multiPart, CoordConsts.SVC_TESTRIG_NAME_KEY,
               testrigName);

         JSONObject jObj = postData(webTarget, multiPart);
         return (jObj != null);
      }
      catch (Exception e) {
         _logger.errorf("exception: ");
         _logger.error(ExceptionUtils.getFullStackTrace(e) + "\n");
         return false;
      }
   }

   // private JSONObject getJsonResponse(WebTarget webTarget) throws Exception {
   // try {
   // Response response = webTarget.request(MediaType.APPLICATION_JSON)
   // .get();
   //
   // _logger.info(response.getStatus() + " " + response.getStatusInfo()
   // + " " + response + "\n");
   //
   // if (response.getStatus() != Response.Status.OK.getStatusCode()) {
   // _logger.errorf("Did not get an OK response from: %s\n", webTarget);
   // return null;
   // }
   //
   // String sobj = response.readEntity(String.class);
   // JSONArray array = new JSONArray(sobj);
   //
   // _logger.infof("response: %s [%s] [%s]\n", array.toString(),
   // array.get(0), array.get(1));
   //
   // if (!array.get(0).equals(CoordConsts.SVC_SUCCESS_KEY)) {
   // _logger.errorf("did not get success: %s %s\n", array.get(0),
   // array.get(1));
   // return null;
   // }
   //
   // return new JSONObject(array.get(1).toString());
   // }
   // catch (ProcessingException e) {
   // if (e.getMessage().contains("ConnectException")) {
   // _logger.errorf("unable to connect to coordinator at %s\n",
   // _coordWorkMgr);
   // return null;
   // }
   // if (e.getMessage().contains("SSLHandshakeException")) {
   // _logger
   // .errorf("SSL handshake exception while connecting to coordinator (Is the
   // coordinator using SSL and using keys that you trust?)\n");
   // return null;
   // }
   // if (e.getMessage().contains("SocketException: Unexpected end of file")) {
   // _logger
   // .errorf("SocketException while connecting to coordinator. (Are you using
   // SSL?)\n");
   // return null;
   // }
   // throw e;
   // }
   // }

   private ClientBuilder getClientBuilder() throws Exception {
      return CommonUtil
            .getClientBuilder(_settings.getUseSsl(),
                  _settings.getTrustAllSslCerts())
            .register(MultiPartFeature.class);
   }

   public String getObject(String containerName, String testrigName,
         String objectName) {
      try {

         Client client = getClientBuilder().build();
         WebTarget webTarget = getTarget(client,
               CoordConsts.SVC_GET_OBJECT_RSC);

         MultiPart multiPart = new MultiPart();
         multiPart.setMediaType(MediaType.MULTIPART_FORM_DATA_TYPE);

         addTextMultiPart(multiPart, CoordConsts.SVC_API_KEY,
               _settings.getApiKey());
         addTextMultiPart(multiPart, CoordConsts.SVC_CONTAINER_NAME_KEY,
               containerName);
         addTextMultiPart(multiPart, CoordConsts.SVC_TESTRIG_NAME_KEY,
               testrigName);
         addTextMultiPart(multiPart, CoordConsts.SVC_OBJECT_NAME_KEY,
               objectName);

         Response response = webTarget
               .request(MediaType.APPLICATION_OCTET_STREAM)
               .post(Entity.entity(multiPart, multiPart.getMediaType()));

         _logger.info(response.getStatus() + " " + response.getStatusInfo()
               + " " + response + "\n");

         if (response.getStatus() != Response.Status.OK.getStatusCode()) {
            _logger.errorf("GetObject: Did not get an OK response\n");
            return null;
         }

         // see if we have a filename header
         String outFileStr = objectName;

         MultivaluedMap<String, String> headers = response.getStringHeaders();

         if (headers.containsKey(CoordConsts.SVC_FILENAME_HDR)) {
            String value = headers.getFirst(CoordConsts.SVC_FILENAME_HDR);
            if (value != null && !value.equals("")) {
               outFileStr = value;
            }
         }

         File inFile = response.readEntity(File.class);
<<<<<<< HEAD

//         File outdir = new File("client");
//         outdir.mkdirs();
//         File outFile = Paths.get(outdir.getAbsolutePath().toString(),
//               outFileStr).toFile();
         
         File tmpOutFile = Files.createTempFile("batfish_client", null).toFile();
         tmpOutFile.deleteOnExit();
         
         FileUtils.copyFile(inFile, tmpOutFile);
=======
         File outFile = Paths
               .get(outdir.getAbsolutePath().toString(), outFileStr).toFile();
         FileUtils.copyFile(inFile, outFile);
>>>>>>> a5da3d29
         if (!inFile.delete()) {
            throw new BatfishException("Failed to delete temporary file: "
                  + inFile.getAbsolutePath());
         }
         return tmpOutFile.getAbsolutePath();
      }
      catch (Exception e) {
         _logger.errorf("Exception in getObject from %s using (%s, %s)\n",
               _coordWorkMgr, testrigName, objectName);
         _logger.error(ExceptionUtils.getFullStackTrace(e) + "\n");
         return null;
      }
   }

   private WebTarget getTarget(Client client, String resource) {

      String protocol = (_settings.getUseSsl()) ? "https" : "http";

      String urlString = String.format("%s://%s%s/%s", protocol, _coordWorkMgr,
            CoordConsts.SVC_BASE_WORK_MGR, resource);

      return client.target(urlString);
   }

   public WorkItem getWorkItemAnswerQuestion(String questionName,
         String containerName, String testrigName, String envName,
         String deltaTestrig, String deltaEnvName, boolean isDelta) {
      WorkItem wItem = new WorkItem(containerName, testrigName);
      wItem.addRequestParam(BfConsts.COMMAND_ANSWER, "");
      wItem.addRequestParam(BfConsts.ARG_QUESTION_NAME, questionName);
      wItem.addRequestParam(BfConsts.ARG_ENVIRONMENT_NAME, envName);
      if (deltaEnvName != null) {
         wItem.addRequestParam(BfConsts.ARG_DELTA_ENVIRONMENT_NAME,
               deltaEnvName);
      }
      if (deltaTestrig != null) {
         wItem.addRequestParam(BfConsts.ARG_DELTA_TESTRIG, deltaTestrig);
      }
      if (isDelta) {
         wItem.addRequestParam(BfConsts.ARG_DIFF_ACTIVE, "");
      }
      return wItem;
   }

   // public WorkItem getWorkItemAnswerQuestion(String questionName,
   // String containerName, String testrigName, String envName,
   // String deltaTestrig, String diffEnvName) {
   // WorkItem wItem = new WorkItem(containerName, testrigName);
   // wItem.addRequestParam(BfConsts.COMMAND_ANSWER, "");
   // wItem.addRequestParam(BfConsts.ARG_QUESTION_NAME, questionName);
   // wItem.addRequestParam(BfConsts.ARG_ENVIRONMENT_NAME, envName);
   // if (diffEnvName != null) {
   // wItem.addRequestParam(BfConsts.ARG_DELTA_ENVIRONMENT_NAME, diffEnvName);
   // }
   // if (deltaTestrig != null) {
   // wItem.addRequestParam(BfConsts.ARG_DELTA_TESTRIG, deltaTestrig);
   // }
   // wItem.addRequestParam(BfConsts.COMMAND_NLS_TRAFFIC, "");
   // wItem.addRequestParam(BfConsts.COMMAND_GET_HISTORY, "");
   // return wItem;
   // }

   public WorkItem getWorkItemCompileDeltaEnvironment(String containerName,
         String testrigName, String envName, String diffEnvName) {
      WorkItem wItem = new WorkItem(containerName, testrigName);
      wItem.addRequestParam(BfConsts.COMMAND_COMPILE_DIFF_ENVIRONMENT, "");
      wItem.addRequestParam(BfConsts.ARG_ENVIRONMENT_NAME, envName);
      wItem.addRequestParam(BfConsts.ARG_DELTA_ENVIRONMENT_NAME, diffEnvName);
      wItem.addRequestParam(BfConsts.ARG_DIFF_ACTIVE, "");
      return wItem;
   }

   public WorkItem getWorkItemGenerateDataPlane(String containerName,
         String testrigName, String envName) {
      WorkItem wItem = new WorkItem(containerName, testrigName);
      wItem.addRequestParam(BfConsts.COMMAND_DUMP_DP, "");
      wItem.addRequestParam(BfConsts.ARG_ENVIRONMENT_NAME, envName);
      return wItem;
   }

   public WorkItem getWorkItemGenerateDeltaDataPlane(String containerName,
         String testrigName, String envName, String diffEnvName) {
      WorkItem wItem = new WorkItem(containerName, testrigName);
      wItem.addRequestParam(BfConsts.COMMAND_DUMP_DP, "");
      wItem.addRequestParam(BfConsts.ARG_ENVIRONMENT_NAME, envName);
      wItem.addRequestParam(BfConsts.ARG_DELTA_ENVIRONMENT_NAME, diffEnvName);
      wItem.addRequestParam(BfConsts.ARG_DIFF_ACTIVE, "");
      return wItem;
   }

   public WorkItem getWorkItemGetFlowTraces(String containerName,
         String testrigName, String envName, String questionName) {
      WorkItem wItem = new WorkItem(containerName, testrigName);
      wItem.addRequestParam(BfConsts.COMMAND_QUERY, "");
      wItem.addRequestParam(BfConsts.ARG_PREDICATES,
            BfConsts.PREDICATE_FLOW_PATH_HISTORY);
      wItem.addRequestParam(BfConsts.ARG_ENVIRONMENT_NAME, envName);
      return wItem;
   }

   public WorkItem getWorkItemParse(String containerName, String testrigName) {
      WorkItem wItem = new WorkItem(containerName, testrigName);
      wItem.addRequestParam(BfConsts.COMMAND_PARSE_VENDOR_INDEPENDENT, "");
      wItem.addRequestParam(BfConsts.COMMAND_PARSE_VENDOR_SPECIFIC, "");
      wItem.addRequestParam(BfConsts.ARG_UNIMPLEMENTED_SUPPRESS, "");
      return wItem;
   }

   public WorkStatusCode getWorkStatus(UUID parseWorkUUID) {
      try {
         Client client = getClientBuilder().build();
         WebTarget webTarget = getTarget(client,
               CoordConsts.SVC_GET_WORKSTATUS_RSC);

         MultiPart multiPart = new MultiPart();
         multiPart.setMediaType(MediaType.MULTIPART_FORM_DATA_TYPE);

         addTextMultiPart(multiPart, CoordConsts.SVC_API_KEY,
               _settings.getApiKey());
         addTextMultiPart(multiPart, CoordConsts.SVC_WORKID_KEY,
               parseWorkUUID.toString());

         JSONObject jObj = postData(webTarget, multiPart);
         if (jObj == null) {
            return null;
         }

         if (!jObj.has(CoordConsts.SVC_WORKSTATUS_KEY)) {
            _logger.errorf("workstatus key not found in: %s\n",
                  jObj.toString());
            return null;
         }

         return WorkStatusCode
               .valueOf(jObj.getString(CoordConsts.SVC_WORKSTATUS_KEY));
      }
      catch (Exception e) {
         _logger.errorf("exception: ");
         _logger.error(ExceptionUtils.getFullStackTrace(e) + "\n");
         return null;
      }
   }

   // public String[] listContainers() {
   // try {
   // Client client = getClientBuilder().build();
   // WebTarget webTarget = getTarget(client,
   // CoordConsts.SVC_LIST_CONTAINERS_RSC)addTextMultiPart(multiPart,
   // CoordConsts.SVC_API_KEY, _settings.getApiKey()));
   //
   // JSONObject jObj = getJsonResponse(webTarget);
   // if (jObj == null) {
   // return null;
   // }
   //
   // if (!jObj.has(CoordConsts.SVC_CONTAINER_LIST_KEY)) {
   // _logger.errorf("container list key not found in: %s\n",
   // jObj.toString());
   // return null;
   // }
   //
   // JSONArray containerArray = jObj
   // .getJSONArray(CoordConsts.SVC_CONTAINER_LIST_KEY);
   //
   // String[] containerList = new String[containerArray.length()];
   //
   // for (int index = 0; index < containerArray.length(); index++) {
   // containerList[index] = containerArray.getString(index);
   // }
   //
   // return containerList;
   // }
   // catch (Exception e) {
   // _logger.errorf("exception: ");
   // _logger.error(ExceptionUtils.getFullStackTrace(e) + "\n");
   // return null;
   // }
   // }

   public String initContainer(String containerPrefix) {
      try {
         Client client = getClientBuilder().build();
         WebTarget webTarget = getTarget(client,
               CoordConsts.SVC_INIT_CONTAINER_RSC);

         MultiPart multiPart = new MultiPart();
         multiPart.setMediaType(MediaType.MULTIPART_FORM_DATA_TYPE);

         addTextMultiPart(multiPart, CoordConsts.SVC_API_KEY,
               _settings.getApiKey());
         addTextMultiPart(multiPart, CoordConsts.SVC_CONTAINER_PREFIX_KEY,
               containerPrefix);

         JSONObject jObj = postData(webTarget, multiPart);
         if (jObj == null) {
            return null;
         }

         if (!jObj.has(CoordConsts.SVC_CONTAINER_NAME_KEY)) {
            _logger.errorf("container name key not found in: %s\n",
                  jObj.toString());
            return null;
         }

         return jObj.getString(CoordConsts.SVC_CONTAINER_NAME_KEY);
      }
      catch (Exception e) {
         _logger.errorf("exception: ");
         _logger.error(ExceptionUtils.getFullStackTrace(e) + "\n");
         return null;
      }
   }

   public boolean isReachable() throws Exception {

      WebTarget webTarget = null;

      try {
         Client client = getClientBuilder().build();
         webTarget = getTarget(client, "");

         Response response = webTarget.request().get();

         _logger.info(response.getStatus() + " " + response.getStatusInfo()
               + " " + response + "\n");

         if (response.getStatus() != Response.Status.OK.getStatusCode()) {
            _logger.errorf("GetObject: Did not get an OK response\n");
            return false;
         }

         return true;
      }
      catch (ProcessingException e) {
         if (e.getMessage().contains("ConnectException")) {
            _logger.errorf(
                  "BF-Client: unable to connect to coordinator at %s\n",
                  webTarget.getUri().toString());
            return false;
         }
         if (e.getMessage().contains("SSLHandshakeException")) {
            _logger.errorf(
                  "SSL handshake exception while connecting to coordinator (Is the coordinator using SSL and using keys that you trust?)\n");
            return false;
         }
         if (e.getMessage()
               .contains("SocketException: Unexpected end of file")) {
            _logger.errorf(
                  "SocketException while connecting to coordinator. (Are you using SSL?)\n");
            return false;
         }
         throw e;
      }
   }

   public String[] listContainers() {
      try {
         Client client = getClientBuilder().build();
         WebTarget webTarget = getTarget(client,
               CoordConsts.SVC_LIST_CONTAINERS_RSC);

         MultiPart multiPart = new MultiPart();
         multiPart.setMediaType(MediaType.MULTIPART_FORM_DATA_TYPE);

         addTextMultiPart(multiPart, CoordConsts.SVC_API_KEY,
               _settings.getApiKey());

         JSONObject jObj = postData(webTarget, multiPart);

         if (jObj == null) {
            return null;
         }

         if (!jObj.has(CoordConsts.SVC_CONTAINER_LIST_KEY)) {
            _logger.errorf("container list key not found in: %s\n",
                  jObj.toString());
            return null;
         }

         JSONArray containerArray = jObj
               .getJSONArray(CoordConsts.SVC_CONTAINER_LIST_KEY);

         String[] containerList = new String[containerArray.length()];

         for (int index = 0; index < containerArray.length(); index++) {
            containerList[index] = containerArray.getString(index);
         }

         return containerList;
      }
      catch (Exception e) {
         _logger.errorf("exception: ");
         _logger.error(ExceptionUtils.getFullStackTrace(e) + "\n");
         return null;
      }
   }

   public String[] listEnvironments(String containerName, String testrigName) {
      try {
         Client client = getClientBuilder().build();
         WebTarget webTarget = getTarget(client,
               CoordConsts.SVC_LIST_ENVIRONMENTS_RSC);

         MultiPart multiPart = new MultiPart();
         multiPart.setMediaType(MediaType.MULTIPART_FORM_DATA_TYPE);

         addTextMultiPart(multiPart, CoordConsts.SVC_API_KEY,
               _settings.getApiKey());
         addTextMultiPart(multiPart, CoordConsts.SVC_CONTAINER_NAME_KEY,
               containerName);
         addTextMultiPart(multiPart, CoordConsts.SVC_TESTRIG_NAME_KEY,
               testrigName);

         JSONObject jObj = postData(webTarget, multiPart);
         if (jObj == null) {
            return null;
         }

         if (!jObj.has(CoordConsts.SVC_ENVIRONMENT_LIST_KEY)) {
            _logger.errorf("environment list key not found in: %s\n",
                  jObj.toString());
            return null;
         }

         JSONArray environmentArray = jObj
               .getJSONArray(CoordConsts.SVC_ENVIRONMENT_LIST_KEY);

         String[] environmentList = new String[environmentArray.length()];

         for (int index = 0; index < environmentArray.length(); index++) {
            environmentList[index] = environmentArray.getString(index);
         }

         return environmentList;
      }
      catch (Exception e) {
         _logger.errorf("exception: ");
         _logger.error(ExceptionUtils.getFullStackTrace(e) + "\n");
         return null;
      }
   }

   public String[] listQuestions(String containerName, String testrigName) {
      try {
         Client client = getClientBuilder().build();
         WebTarget webTarget = getTarget(client,
               CoordConsts.SVC_LIST_QUESTIONS_RSC);

         MultiPart multiPart = new MultiPart();
         multiPart.setMediaType(MediaType.MULTIPART_FORM_DATA_TYPE);

         addTextMultiPart(multiPart, CoordConsts.SVC_API_KEY,
               _settings.getApiKey());
         addTextMultiPart(multiPart, CoordConsts.SVC_CONTAINER_NAME_KEY,
               containerName);
         addTextMultiPart(multiPart, CoordConsts.SVC_TESTRIG_NAME_KEY,
               testrigName);

         JSONObject jObj = postData(webTarget, multiPart);
         if (jObj == null) {
            return null;
         }

         if (!jObj.has(CoordConsts.SVC_QUESTION_LIST_KEY)) {
            _logger.errorf("question list key not found in: %s\n",
                  jObj.toString());
            return null;
         }

         JSONArray questionArray = jObj
               .getJSONArray(CoordConsts.SVC_QUESTION_LIST_KEY);

         String[] questionList = new String[questionArray.length()];

         for (int index = 0; index < questionArray.length(); index++) {
            questionList[index] = questionArray.getString(index);
         }

         return questionList;
      }
      catch (Exception e) {
         _logger.errorf("exception: ");
         _logger.error(ExceptionUtils.getFullStackTrace(e) + "\n");
         return null;
      }
   }

   public Map<String, String> listTestrigs(String containerName) {
      try {
         Client client = getClientBuilder().build();
         WebTarget webTarget = getTarget(client,
               CoordConsts.SVC_LIST_TESTRIGS_RSC);

         MultiPart multiPart = new MultiPart();
         multiPart.setMediaType(MediaType.MULTIPART_FORM_DATA_TYPE);

         addTextMultiPart(multiPart, CoordConsts.SVC_API_KEY,
               _settings.getApiKey());
         if (containerName != null) {
            addTextMultiPart(multiPart, CoordConsts.SVC_CONTAINER_NAME_KEY,
                  containerName);
         }

         JSONObject jObj = postData(webTarget, multiPart);
         if (jObj == null) {
            return null;
         }

         if (!jObj.has(CoordConsts.SVC_TESTRIG_LIST_KEY)) {
            _logger.errorf("testrig key not found in: %s\n", jObj.toString());
            return null;
         }

         JSONArray testrigArray = jObj
               .getJSONArray(CoordConsts.SVC_TESTRIG_LIST_KEY);

         Map<String, String> testrigs = new HashMap<>();

         for (int index = 0; index < testrigArray.length(); index++) {
            JSONObject jObjTestrig = testrigArray.getJSONObject(index);
            testrigs.put(
                  jObjTestrig.getString(CoordConsts.SVC_TESTRIG_NAME_KEY),
                  jObjTestrig.getString(CoordConsts.SVC_TESTRIG_INFO_KEY));
         }

         return testrigs;
      }
      catch (Exception e) {
         _logger.errorf("exception: ");
         _logger.error(ExceptionUtils.getFullStackTrace(e) + "\n");
         return null;
      }
   }

   public JSONObject postData(WebTarget webTarget, MultiPart multiPart)
         throws Exception {
      try {
         Response response = webTarget.request(MediaType.APPLICATION_JSON)
               .post(Entity.entity(multiPart, multiPart.getMediaType()));

         _logger.infof(response.getStatus() + " " + response.getStatusInfo()
               + " " + response + "\n");

         if (response.getStatus() != Response.Status.OK.getStatusCode()) {
            System.err.printf("PostData: Did not get an OK response\n");
            return null;
         }

         String sobj = response.readEntity(String.class);
         JSONArray array = new JSONArray(sobj);
         _logger.infof("response: %s [%s] [%s]\n", array.toString(),
               array.get(0), array.get(1));

         if (!array.get(0).equals(CoordConsts.SVC_SUCCESS_KEY)) {
            _logger.errorf("Error in PostData: %s %s\n", array.get(0),
                  array.get(1));
            return null;
         }

         return new JSONObject(array.get(1).toString());
      }
      catch (ProcessingException e) {
         if (e.getMessage().contains("ConnectException")) {
            _logger.errorf("unable to connect to coordinator at %s\n",
                  _coordWorkMgr);
            return null;
         }
         if (e.getMessage().contains("SSLHandshakeException")) {
            _logger.errorf(
                  "SSL handshake exception while connecting to coordinator (Is the coordinator using SSL and using keys that you trust?)\n");
            return null;
         }
         if (e.getMessage()
               .contains("SocketException: Unexpected end of file")) {
            _logger.errorf(
                  "SocketException while connecting to coordinator. (Are you using SSL?)\n");
            return null;
         }
         throw e;
      }
   }

   public boolean queueWork(WorkItem wItem) {

      try {
         Client client = getClientBuilder().build();
         WebTarget webTarget = getTarget(client,
               CoordConsts.SVC_QUEUE_WORK_RSC);

         MultiPart multiPart = new MultiPart();
         multiPart.setMediaType(MediaType.MULTIPART_FORM_DATA_TYPE);

         addTextMultiPart(multiPart, CoordConsts.SVC_WORKITEM_KEY,
               wItem.toJsonString());
         addTextMultiPart(multiPart, CoordConsts.SVC_API_KEY,
               _settings.getApiKey());

         JSONObject jObj = postData(webTarget, multiPart);
         return (jObj != null);
      }
      catch (Exception e) {
         _logger.errorf("exception: ");
         _logger.error(ExceptionUtils.getFullStackTrace(e) + "\n");
         return false;
      }
   }

   public boolean uploadCustomObject(String containerName, String testrigName,
         String objName, String objFileName) {
      try {

         Client client = getClientBuilder().build();
         WebTarget webTarget = getTarget(client,
               CoordConsts.SVC_PUT_OBJECT_RSC);

         MultiPart multiPart = new MultiPart();
         multiPart.setMediaType(MediaType.MULTIPART_FORM_DATA_TYPE);

         addTextMultiPart(multiPart, CoordConsts.SVC_API_KEY,
               _settings.getApiKey());
         addTextMultiPart(multiPart, CoordConsts.SVC_CONTAINER_NAME_KEY,
               containerName);
         addTextMultiPart(multiPart, CoordConsts.SVC_TESTRIG_NAME_KEY,
               testrigName);
         addTextMultiPart(multiPart, CoordConsts.SVC_OBJECT_NAME_KEY, objName);
         addFileMultiPart(multiPart, CoordConsts.SVC_FILE_KEY, objFileName);

         return postData(webTarget, multiPart) != null;
      }
      catch (Exception e) {
         if (e.getMessage().contains("FileNotFoundException")) {
            _logger.errorf("File not found: %s\n", objFileName);
         }
         else {
            _logger.errorf(
                  "Exception when uploading custom object to %s using (%s, %s, %s): %s\n",
                  _coordWorkMgr, testrigName, objName, objFileName,
                  ExceptionUtils.getStackTrace(e));
         }
         return false;
      }
   }

   public boolean uploadEnvironment(String containerName, String testrigName,
         String envName, String zipfileName) {
      try {

         Client client = getClientBuilder().build();
         WebTarget webTarget = getTarget(client,
               CoordConsts.SVC_UPLOAD_ENV_RSC);

         MultiPart multiPart = new MultiPart();
         multiPart.setMediaType(MediaType.MULTIPART_FORM_DATA_TYPE);

         addTextMultiPart(multiPart, CoordConsts.SVC_API_KEY,
               _settings.getApiKey());
         addTextMultiPart(multiPart, CoordConsts.SVC_CONTAINER_NAME_KEY,
               containerName);
         addTextMultiPart(multiPart, CoordConsts.SVC_TESTRIG_NAME_KEY,
               testrigName);
         addTextMultiPart(multiPart, CoordConsts.SVC_ENV_NAME_KEY, envName);
         addFileMultiPart(multiPart, CoordConsts.SVC_ZIPFILE_KEY, zipfileName);

         return postData(webTarget, multiPart) != null;
      }
      catch (Exception e) {
         if (e.getMessage().contains("FileNotFoundException")) {
            _logger.errorf("File not found: %s\n", zipfileName);
         }
         else {
            _logger.errorf(
                  "Exception when uploading environment to %s using (%s, %s, %s): %s\n",
                  _coordWorkMgr, testrigName, envName, zipfileName,
                  ExceptionUtils.getStackTrace(e));
         }
         return false;
      }
   }

   public boolean uploadQuestion(String containerName, String testrigName,
         String qName, String qFileName, String paramsFilename) {
      try {

         Client client = getClientBuilder().build();
         WebTarget webTarget = getTarget(client,
               CoordConsts.SVC_UPLOAD_QUESTION_RSC);

         MultiPart multiPart = new MultiPart();
         multiPart.setMediaType(MediaType.MULTIPART_FORM_DATA_TYPE);

         addTextMultiPart(multiPart, CoordConsts.SVC_API_KEY,
               _settings.getApiKey());
         addTextMultiPart(multiPart, CoordConsts.SVC_CONTAINER_NAME_KEY,
               containerName);
         addTextMultiPart(multiPart, CoordConsts.SVC_TESTRIG_NAME_KEY,
               testrigName);
         addTextMultiPart(multiPart, CoordConsts.SVC_QUESTION_NAME_KEY, qName);
         addFileMultiPart(multiPart, CoordConsts.SVC_FILE_KEY, qFileName);
         addFileMultiPart(multiPart, CoordConsts.SVC_FILE2_KEY, paramsFilename);

         return postData(webTarget, multiPart) != null;
      }
      catch (Exception e) {
         if (e.getMessage().contains("FileNotFoundException")) {
            _logger.errorf(
                  "File not found: %s (question file) or %s (temporary params file) \n",
                  qFileName, paramsFilename);
         }
         else {
            _logger.errorf(
                  "Exception when uploading question to %s using (%s, %s, %s): %s\n",
                  _coordWorkMgr, testrigName, qName, qFileName,
                  ExceptionUtils.getStackTrace(e));
         }
         return false;
      }
   }

   public boolean uploadTestrig(String containerName, String testrigName,
         String zipfileName) {
      try {
         Client client = getClientBuilder().build();
         WebTarget webTarget = getTarget(client,
               CoordConsts.SVC_UPLOAD_TESTRIG_RSC);

         MultiPart multiPart = new MultiPart();
         multiPart.setMediaType(MediaType.MULTIPART_FORM_DATA_TYPE);

         addTextMultiPart(multiPart, CoordConsts.SVC_API_KEY,
               _settings.getApiKey());
         addTextMultiPart(multiPart, CoordConsts.SVC_CONTAINER_NAME_KEY,
               containerName);
         addTextMultiPart(multiPart, CoordConsts.SVC_TESTRIG_NAME_KEY,
               testrigName);
         addFileMultiPart(multiPart, CoordConsts.SVC_ZIPFILE_KEY, zipfileName);

         return postData(webTarget, multiPart) != null;
      }
      catch (Exception e) {
         if (e.getMessage().contains("FileNotFoundException")) {
            _logger.errorf("File not found: %s\n", zipfileName);
         }
         else {
            _logger.errorf(
                  "Exception when uploading test rig to %s using (%s, %s): %s\n",
                  _coordWorkMgr, testrigName, zipfileName,
                  ExceptionUtils.getStackTrace(e));
         }
         return false;
      }
   }

   // private String uriEncode(String input) {
   // return UriComponent.encode(input,
   // UriComponent.Type.QUERY_PARAM_SPACE_ENCODED);
   // }
}<|MERGE_RESOLUTION|>--- conflicted
+++ resolved
@@ -2,7 +2,6 @@
 
 import java.io.File;
 import java.nio.file.Files;
-import java.nio.file.Paths;
 import java.util.HashMap;
 import java.util.Map;
 import java.util.UUID;
@@ -13,7 +12,6 @@
 import javax.ws.rs.client.Entity;
 import javax.ws.rs.client.WebTarget;
 import javax.ws.rs.core.MediaType;
-import javax.ws.rs.core.MultivaluedMap;
 import javax.ws.rs.core.Response;
 
 import org.apache.commons.io.FileUtils;
@@ -277,34 +275,23 @@
          }
 
          // see if we have a filename header
-         String outFileStr = objectName;
-
-         MultivaluedMap<String, String> headers = response.getStringHeaders();
-
-         if (headers.containsKey(CoordConsts.SVC_FILENAME_HDR)) {
-            String value = headers.getFirst(CoordConsts.SVC_FILENAME_HDR);
-            if (value != null && !value.equals("")) {
-               outFileStr = value;
-            }
-         }
+//         String outFileStr = objectName;
+//
+//         MultivaluedMap<String, String> headers = response.getStringHeaders();
+//
+//         if (headers.containsKey(CoordConsts.SVC_FILENAME_HDR)) {
+//            String value = headers.getFirst(CoordConsts.SVC_FILENAME_HDR);
+//            if (value != null && !value.equals("")) {
+//               outFileStr = value;
+//            }
+//         }
 
          File inFile = response.readEntity(File.class);
-<<<<<<< HEAD
-
-//         File outdir = new File("client");
-//         outdir.mkdirs();
-//         File outFile = Paths.get(outdir.getAbsolutePath().toString(),
-//               outFileStr).toFile();
-         
+
          File tmpOutFile = Files.createTempFile("batfish_client", null).toFile();
          tmpOutFile.deleteOnExit();
          
          FileUtils.copyFile(inFile, tmpOutFile);
-=======
-         File outFile = Paths
-               .get(outdir.getAbsolutePath().toString(), outFileStr).toFile();
-         FileUtils.copyFile(inFile, outFile);
->>>>>>> a5da3d29
          if (!inFile.delete()) {
             throw new BatfishException("Failed to delete temporary file: "
                   + inFile.getAbsolutePath());
