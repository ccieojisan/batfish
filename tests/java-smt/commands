#this file assumes that we are running from top-level source directory

add-batfish-option haltonconverterror
add-batfish-option haltonparseerror
add-batfish-option loglevel fatal
add-batfish-option initinfo false

# all tests with BGP only
init-testrig test_rigs/smt-examples/BGP1 tr-smt-bgp1
test tests/java-smt/bgp1-forwarding.ref get smt-forwarding dstIps=["42.42.42.0"], fullModel=True
test tests/java-smt/bgp1-reachability.ref get smt-reachability finalNodeRegex="R1", finalIfaceRegex="Loopback.*", fullModel=True
test tests/java-smt/bgp1-bounded-len.ref get smt-bounded-length finalNodeRegex="R1", finalIfaceRegex="Loopback.*", bound=1, fullModel=True
test tests/java-smt/bgp1-bounded-len2.ref get smt-bounded-length finalNodeRegex="R1", finalIfaceRegex="Loopback.*", bound=0, fullModel=True
test tests/java-smt/bgp1-routing-loop.ref get smt-routing-loop fullModel=True
test tests/java-smt/bgp1-multipath.ref get smt-multipath-consistency finalNodeRegex="R1", finalIfaceRegex="Loopback.*", fullModel=True

# all tests with ospf only
init-testrig test_rigs/smt-examples/OSPF3 tr-smt-ospf3
test tests/java-smt/ospf3-forward.ref get smt-forwarding dstIps=["70.70.70.70"], fullModel=True
test tests/java-smt/ospf3-reachable.ref get smt-reachability finalNodeRegex="R3", finalIfaceRegex="Loopback.*", fullModel=True
test tests/java-smt/ospf3-bounded-len.ref get smt-bounded-length finalNodeRegex="R3", finalIfaceRegex="Loopback.*", bound=2, fullModel=True
test tests/java-smt/ospf3-bounded-len2.ref get smt-bounded-length finalNodeRegex="R3", finalIfaceRegex="Loopback.*", bound=1, fullModel=True
test tests/java-smt/ospf3-equal-len.ref get smt-equal-length finalNodeRegex="R3", finalIfaceRegex="Loopback.*", ingressNodeRegex="R(1|2)", fullModel=True
test tests/java-smt/ospf3-equal-len2.ref get smt-equal-length finalNodeRegex="R3", finalIfaceRegex="Loopback.*", ingressNodeRegex="R(1|0)", fullModel=True
test tests/java-smt/ospf3-routing-loop.ref get smt-routing-loop fullModel=True
test tests/java-smt/ospf3-multipath.ref get smt-multipath-consistency finalNodeRegex="R3", finalIfaceRegex="Loopback.*", fullModel=True
test tests/java-smt/ospf3-deterministic.ref get smt-deterministic

# ospf with different costs along different edges
init-testrig test_rigs/smt-examples/OSPF-COST tr-smt-ospf-cost
test tests/java-smt/ospf-cost.ref get smt-forwarding dstIps=["192.168.8.3"], fullModel=True

# local consistency with bgp + environment
init-testrig test_rigs/smt-examples/ENV2 tr-smt-env2
test tests/java-smt/env2-local.ref get smt-local-consistency nodeRegex=".*", fullModel=True
test tests/java-smt/env2-local2.ref get smt-local-consistency nodeRegex="", fullModel=True

# forwarding loop with static routes
init-testrig test_rigs/smt-examples/STATIC2 tr-smt-static2
test tests/java-smt/static2-forward.ref get smt-forwarding dstIps=["172.0.0.0"], fullModel=True
test tests/java-smt/static2-loop.ref get smt-routing-loop fullModel=True

# forwarding with next hop ip
init-testrig test_rigs/smt-examples/STATIC3 tr-smt-static3
test tests/java-smt/static3-reachability1.ref get smt-reachability ingressNodeRegex="host1", finalNodeRegex="host3"
test tests/java-smt/static3-reachability2.ref get smt-reachability ingressNodeRegex="host1", finalNodeRegex="host3", dstIps=["192.168.8.2"]
test tests/java-smt/static3-reachability3.ref get smt-reachability ingressNodeRegex="host1", finalNodeRegex="host3", dstIps=["192.168.8.1"]

# Correct BGP network semantics if there is an IGP route
init-testrig test_rigs/smt-examples/BGP3 tr-smt-bgp3
test tests/java-smt/bgp3-forwarding1.ref get smt-forwarding dstIps=["69.69.69.0"], fullModel=True
test tests/java-smt/bgp3-forwarding2.ref get smt-forwarding dstIps=["42.42.42.0"], fullModel=True

# redistribution of different protocols
init-testrig test_rigs/smt-examples/REDISTRIBUTE1 tr-smt-redistribute1
test tests/java-smt/redistribute1-forwarding1.ref get smt-forwarding dstIps=["70.70.70.70"], fullModel=True
test tests/java-smt/redistribute1-forwarding2.ref get smt-forwarding dstIps=["69.69.69.0"], fullModel=True
test tests/java-smt/redistribute1-forwarding3.ref get smt-forwarding dstIps=["180.0.0.0"], fullModel=True
test tests/java-smt/redistribute1-forwarding4.ref get smt-forwarding dstIps=["140.0.0.0"], fullModel=True

# Ensure correct handling of inactive links in OSPF
init-testrig test_rigs/smt-examples/OSPF1 tr-smt-ospf1
test tests/java-smt/ospf1-forwarding.ref get smt-forwarding dstIps=["70.70.70.70"], fullModel=True

# OSPF routes propagated even when not in FIB
init-testrig test_rigs/smt-examples/OSPF2 tr-smt-ospf2
test tests/java-smt/ospf2-forwarding.ref get smt-forwarding dstIps=["70.70.70.70"], fullModel=True
init-testrig test_rigs/smt-examples/OSPF4 tr-smt-ospf4
test tests/java-smt/ospf4-forwarding.ref get smt-forwarding dstIps=["70.70.70.70"], fullModel=True

# Ensure prepending updates path
init-testrig test_rigs/smt-examples/PREPEND1 tr-smt-prepend1
test tests/java-smt/prepend1-forwarding.ref get smt-forwarding dstIps=["41.41.41.1"], fullModel=True

# Ensure we can find one of multiple stable solutions
init-testrig test_rigs/smt-examples/STABLE3 tr-smt-stable3
test tests/java-smt/stable3-nondeterministic.ref get smt-deterministic

# Check proper dropping behavior when the metric has overflow
init-testrig test_rigs/smt-examples/OVERFLOW1 tr-smt-overflow1
test tests/java-smt/overflow1-forwarding.ref get smt-forwarding dstIps=["41.41.41.1"], modelOverflow=True, fullModel=True

# Check correct handling of OSPF areas
init-testrig test_rigs/smt-examples/AREA1 tr-smt-area1
test tests/java-smt/area1-forwarding.ref get smt-forwarding dstIps=["70.70.70.70"], fullModel=True

# Check correct handling of aggregation
init-testrig test_rigs/smt-examples/AGGREGATION1 tr-smt-aggregation1
test tests/java-smt/aggregation1-forwarding.ref get smt-forwarding dstIps=["42.42.42.1"], fullModel=True
init-testrig test_rigs/smt-examples/AGGREGATION2
test tests/java-smt/aggregation2-forwarding.ref get smt-forwarding dstIps=["42.42.42.1"], fullModel=True

# Proper handling of import prefix-list and route-map
init-testrig test_rigs/smt-examples/ENV3 tr-smt-env3
test tests/java-smt/env3-local.ref get smt-local-consistency fullModel=True, minimize=True 

# Ensure ACLs are applied to data forwarding
init-testrig test_rigs/smt-examples/ACL1 tr-smt-acl1
test tests/java-smt/acl1-forwarding.ref get smt-forwarding dstIps=["70.70.70.70"], fullModel=True
test tests/java-smt/acl1-multipath.ref get smt-multipath-consistency finalNodeRegex="R3", finalIfaceRegex="Loopback.*", fullModel=True
test tests/java-smt/acl1-differential1.ref get smt-reachability diffType=any, failures=1, failNode1Regex="R2", failNode2Regex="R3"
test tests/java-smt/acl1-differential2.ref get smt-reachability diffType=reduced, failures=1, failNode1Regex="R0", failNode2Regex="R1"
test tests/java-smt/acl1-differential3.ref get smt-reachability diffType=increased, failures=1

# Check correctness of iBGP encoding
init-testrig test_rigs/smt-examples/IBGP1 tr-smt-ibgp1
test tests/java-smt/ibgp1-forwarding.ref get smt-forwarding dstIps=["20.20.20.20"], fullModel=True, baseEnvType=none

# Check correctness of multiple ASes using both iBGP and eBGP. Also ensures
# correct handling of transitivity and path metric update
init-testrig test_rigs/smt-examples/IBGP2 tr-smt-ibgp2
test tests/java-smt/ibgp2-forwarding.ref get smt-forwarding dstIps=["4.4.4.4"], fullModel=True, baseEnvType=none

# Check correct handling of IGP metric cost for iBGP with eBGP
init-testrig test_rigs/smt-examples/IBGP3 tr-smt-ibgp3
test tests/java-smt/ibgp3-forwarding.ref get smt-forwarding dstIps=["4.4.4.4"], fullModel=True, baseEnvType=none

# Check correct handling of add and delete community commands
init-testrig test_rigs/smt-examples/COMMUNITY1 tr-smt-community1
test tests/java-smt/community1.ref get smt-forwarding dstIps=["42.42.42.1"], fullModel=True

# Testing reachability with failures in the campus network with external filters
init-testrig test_rigs/smt-examples/CAMPUS2 tr-smt-campus2
test tests/java-smt/campus2-reachability1.ref get smt-reachability ingressNodeRegex="as2border.*", finalNodeRegex="as2dept1", finalIfaceRegex="FastEthernet1/0" , failures=0
test tests/java-smt/campus2-reachability2.ref get smt-reachability ingressNodeRegex="as2border.*", finalNodeRegex="as2dept1", finalIfaceRegex="FastEthernet1/0" , failures=1
#test tests/java-smt/campus2-reachability3.ref get smt-reachability ingressNodeRegex="as2border.*", finalNodeRegex="as2dept1", finalIfaceRegex="FastEthernet1/0" , failures=2, noEnvironment=True

# Test differential reachabililty 
init-testrig test_rigs/smt-examples/OSPF5 tr-smt-ospf5
test tests/java-smt/differential1.ref get smt-reachability finalNodeRegex="R3", finalIfaceRegex="Loopback.*", failures=1, diffType=any, dstIps=["70.70.70.70"]
test tests/java-smt/differential2.ref get smt-reachability finalNodeRegex="R3", finalIfaceRegex="Loopback.*", failures=2, diffType=any, ingressNodeRegex="R0", failNode1Regex="R0", dstIps=["70.70.70.70"]

# Put everything together in testrigs/example
#init-testrig test_rigs/example tr-smt-example
#test tests/java-smt/differential3.ref get smt-reachability failures=1, diffType=any, ingressNodeRegex="host1", finalNodeRegex="as3core1", failNode1Regex="as2border2", failNode2Regex="as3border1", noEnvironment=True

# Test BDD-based encoding of route-maps and ACLs
init-testrig test_rigs/smt-examples/BDD1 tr-bdd1
test tests/java-smt/roles1.ref get smt-roles equivType=policy
<<<<<<< HEAD

# z3 timeout - 1 millisecond
add-batfish-option z3timeout 1
init-testrig test_rigs/fattree-examples/fattree2
test tests/java-smt/z3timeout.ref -error get smt-reachability dstIps=['70.0.2.0']
=======
>>>>>>> b5d5abe5
<|MERGE_RESOLUTION|>--- conflicted
+++ resolved
@@ -74,6 +74,7 @@
 
 # Ensure we can find one of multiple stable solutions
 init-testrig test_rigs/smt-examples/STABLE3 tr-smt-stable3
+test tests/java-smt/stable3-forwarding.ref get smt-forwarding dstIps=["42.42.42.0"]
 test tests/java-smt/stable3-nondeterministic.ref get smt-deterministic
 
 # Check proper dropping behavior when the metric has overflow
@@ -137,11 +138,13 @@
 # Test BDD-based encoding of route-maps and ACLs
 init-testrig test_rigs/smt-examples/BDD1 tr-bdd1
 test tests/java-smt/roles1.ref get smt-roles equivType=policy
-<<<<<<< HEAD
+
+
+# Test BDD-based encoding of route-maps and ACLs
+init-testrig test_rigs/smt-examples/BDD1 tr-bdd1
+test tests/java-smt/roles1.ref get smt-roles equivType=policy
 
 # z3 timeout - 1 millisecond
 add-batfish-option z3timeout 1
 init-testrig test_rigs/fattree-examples/fattree2
 test tests/java-smt/z3timeout.ref -error get smt-reachability dstIps=['70.0.2.0']
-=======
->>>>>>> b5d5abe5
